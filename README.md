--- conflicted
+++ resolved
@@ -10,18 +10,11 @@
 well as [online](https://zhl.zakero.com/doc/trunk/html/index.html).  The 
 official website for the project is [zhl.zakero.com](https://zhl.zakero.com).
 
-<<<<<<< HEAD
 | Library                                      | Version | Description                                                       |
 |----------------------------------------------|:-------:|-------------------------------------------------------------------|
-| [Zakero_Profiler](\ref Zakero_Profiler.h)    |  0.8.0  | Generate profiling data that can be visualized in Chrome/Chromium |
+| [Zakero_Profiler](\ref Zakero_Profiler.h)    |  0.8.1  | Generate profiling data that can be visualized in Chrome/Chromium |
 | [Zakero_MemoryPool](\ref zakero::MemoryPool) |  0.8.0  | An expandable memory pool that is based on Unix File Descriptors  |
 | _More coming soon_                           |         |                                                                   |
-=======
-| Library             | Version | Description                                                       |
-|---------------------|---------| ------------------------------------------------------------------|
-| Zakero_Profiler.h   |  0.8.1  | Generate profiling data that can be visualized in Chrome/Chromium |
-| _More coming soon_  |         |                                                                   |
->>>>>>> 2057a4c5
 
 # License
 
