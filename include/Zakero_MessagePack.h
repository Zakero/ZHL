/******************************************************************************
 * Copyright 2021 Andrew Moore
 * 
 * This Source Code Form is subject to the terms of the Mozilla Public
 * License, value. 2.0. If a copy of the MPL was not distributed with this
 * file, You can obtain one at https://mozilla.org/MPL/2.0/.
 */

#ifndef zakero_MessagePack_h
#define zakero_MessagePack_h

/**
 * \file
 *
 * \brief Zakero MessagePack
 *
|     |                              |                              |                              |                             |                             |                                 |
|-----|------------------------------|------------------------------|------------------------------|-----------------------------|-----------------------------|---------------------------------|
| API | \refdeps{zakero_messagepack} | \reftldr{zakero_messagepack} | \refwhat{zakero_messagepack} | \refwhy{zakero_messagepack} | \refhow{zakero_messagepack} | \refversion{zakero_messagepack} |
 * 
 * The _Zakero_MessagePack_ will serialize and deserialize data using the 
 * [MessagePack](https://github.com/msgpack/msgpack/blob/master/spec.md) 
 * specification.
 *
 *
 * \pardeps{zakero_messagepack}
 * - None
 * \endpardeps
 *
 *
 * \partldr{zakero_messagepack}
 * This library makes it very easy to use the MessagePack data format.
 *
 * To use:
 * 1. Add the implementation to a source code file:
 *    \code
 *    #define ZAKERO_MESSAGEPACK_IMPLEMENTATION
 *    #include "Zakero_MessagePack.h"
 *    \endcode
 * 2. Add the library to where it is used:
 *    \code
 *    #include "Zakero_MessagePack.h"
 *    \endcode
 * \endpartldr
 *
 *
 * \parwhat{zakero_messagepack}
 * The _Zakero_MessagePack_ library provides a way to serialize data for 
 * storage or transport over a network. Deserialization is also available so 
 * that the data may be accessed. The MessagePack specification provides a 
 * format that allows many different types of data to be packed with very 
 * little overhead.
 * \endparwhat
 *
 *
 * \parwhy{zakero_messagepack}
 * There are many libraries available to do the same thing, however the 
 * _Zakero_MessagePack_ library offers the following:
 * 
 * __Benefits__
 * - Single Header Library
 * - Small compile size
 * - Easy to add data
 * - Access to existing data
 * - Modify existing data
 * - Uses native C++ types
 *
 * __Draw Backs__
 * - Memory Usage: Serialization makes a copy of the contents
 *
 * Instead of attempting to interface with other libraries or provide a dynamic 
 * interface, basic C++ types are used. It is expected that this approach will 
 * make using the library with other code bases easier and less 
 * volatile.
 * \endparwhy
 *
 *
 * \parhow{zakero_messagepack}
 * __Step 0__
 *
 * Your compiler must support at least the C++20 standard. The location of the 
 * `Zakero_MessagePack.h` header files _must_ be in your compiler's include 
 * path.
 *
 * __Step 1__
 *
 * The first step is to select which C++ source code file will contain the 
 * _Zakero MessagePack_ implementation. Once the location has been determined, 
 * add the following to that file:
 *
 * ~~~
 * #define ZAKERO_MESSAGEPACK_IMPLEMENTATION
 * #include "Zakero_MessagePack.h"
 * ~~~
 *
 * The macro \ref ZAKERO_MESSAGEPACK_IMPLEMENTATION tells the header file to 
 * include the implementation of the MessagePack.
 *
 * In all other files that will use the MessagePack, they need to include the 
 * header.
 *
 * ~~~
 * #include "Zakero_MessagePack.h"
 * ~~~
 *
 * __Step 2__
 *
 * Create MessagePack [Objects](\ref zakero::messagepack::Object) to store 
 * data. Use containers to store more objects. Then serialize the data.  
 * MessagePack [Objects](\ref zakero::messagepack::Object) can also be created 
 * by deserializing data.
 *
 * _Add data manually_
 * ~~~
 * zakero::messagepack::Array array;
 *
 * zakero::messagepack::Object the_answer = Object{uint64_t(42)};
 * array.append(the_answer);
 * array.append(Object{true});
 * array.append({std::string("Hello, World!")});
 * ~~~
 *
 * _Deserialize data_
 * ~~~
 * std::vector<uint8_t> data = load_data();
 *
 * zakero::messagepack::Object object = zakero::messagepack::deserialize(data);
 * ~~~
 *
 * The data in the MessagePack can be modified:
 * ~~~
 * if(object.isArray())
 * {
 * 	zakero::messagepack::Array& array = object.asArray();
 * 	array.object(2) = {std::string("Good Bye!")};
 * }
 * ~~~
 *
 * Then the MessagePack can be (re)serialized:
 * ~~~
 * data = zakero::messagepack::serialize(object);
 * ~~~
 * \endparhow
 *
 *
 * \parversion{zakero_messagepack}
 * __v0.9.1__
 * - Beta Release 2
 * - Restricted Map key types to improve performance.
 *
 * __v0.9.0__
 * - Beta Release
 * - Added error checks to the deserializer
 *
 * __v0.3.1__
 * - Fixed issues found by CLang++
 *
 * __v0.3.0__
 * - Alpha Release
 * - Added support for Ext
 * - Added support for Maps
 * - Added support for the Timestamp extension
 * - Complete rewrite
 *
 * __v0.2.0__
 * - Added support for Arrays
 *
 * __v0.1.0__
 * - The initial implementation
 * \endparversion
 *
 *
 * \copyright [Mozilla Public License 
 * v2](https://www.mozilla.org/en-US/MPL/2.0/) 
 *
 *
 * \author Andrew "Zakero" Moore
 * - Original Author
<<<<<<< HEAD
 *
=======
>>>>>>> af4ec5ee
 */


/******************************************************************************
 * Includes
 */

// C++
#include <cstring>
#include <ctime>
#include <limits>
#include <string>
#include <system_error>
#include <variant>
#include <vector>

// POSIX
#include <arpa/inet.h>

// Linux


/******************************************************************************
 * Macros
 */

// {{{ Macros

/**
 * \internal
 *
 * \brief Error_Table
 *
 * An X-Macro table of error codes. The columns are:
 * -# __ErrorName__<br>
 *    The error name will be accessible as zakero::MessagePack::_ErrorName_
 *    <br><br>
 * -# __ErrorValue__<br>
 *    The integer value of the error and will be available as `int` values in 
 *    the zakero::MessagePack class.
 *    <br><br>
 * -# __ErrorMessage__<br>
 *    The text that will be used by `std::error_code.message()`
 */
#define ZAKERO_MESSAGEPACK__ERROR_DATA \
	X(Error_None                ,  0 , "No Error"                                ) \
	X(Error_Unknown             ,  1 , "An unknown error has occurred"           ) \
	X(Error_Incomplete          ,  2 , "The data to deserialize is incomplete"   ) \
	X(Error_Invalid_Format_Type ,  3 , "An invalid Format Type was encountered"  ) \
	X(Error_Invalid_Index       ,  4 , "Invalid starting index to deserialize"   ) \
	X(Error_No_Data             ,  5 , "No data to deserialize"                  ) \
	X(Error_Array_Too_Big       ,  6 , "The array is too large to serialize"     ) \
	X(Error_Ext_Too_Big         ,  7 , "The extension is too large to serialize" ) \
	X(Error_Map_Too_Big         ,  8 , "The map is too large to serialize"       ) \

// }}}


/******************************************************************************
 * Objects
 */

namespace zakero::messagepack
{
	// {{{ Error

	class ErrorCategory_
		: public std::error_category
	{
		public:
			constexpr ErrorCategory_() noexcept {};

			[[nodiscard]] const char* name() const noexcept final override;
			[[nodiscard]] std::string message(int condition) const noexcept final override;
	};

	extern ErrorCategory_ ErrorCategory;

#define X(name_, val_, mesg_) \
	const std::error_code name_(val_, ErrorCategory);
	ZAKERO_MESSAGEPACK__ERROR_DATA
#undef X

	// }}}

		struct Array;
		struct Ext;
		struct Map;
		struct Object;

		// {{{ Array

		struct Array
		{
			[[]]          size_t               append(const bool) noexcept;
			[[]]          size_t               append(const int64_t) noexcept;
			[[]]          size_t               append(const uint64_t) noexcept;
			[[]]          size_t               append(const float) noexcept;
			[[]]          size_t               append(const double) noexcept;
			[[]]          size_t               append(const std::string_view) noexcept;
			[[]]          size_t               append(const std::vector<uint8_t>&) noexcept;
			[[]]          size_t               append(std::vector<uint8_t>&) noexcept;
			[[]]          size_t               append(const Array&) noexcept;
			[[]]          size_t               append(Array&) noexcept;
			[[]]          size_t               append(const Ext&) noexcept;
			[[]]          size_t               append(Ext&) noexcept;
			[[]]          size_t               append(const Map&) noexcept;
			[[]]          size_t               append(Map&) noexcept;
			[[]]          size_t               append(const Object&) noexcept;
			[[]]          size_t               append(Object&) noexcept;
			[[]]          size_t               appendNull() noexcept;

			[[nodiscard]] inline Object&       object(const size_t index) noexcept { return object_vector[index]; }
			[[nodiscard]] inline const Object& object(const size_t index) const noexcept { return object_vector[index]; }

			[[]]          inline void          clear() noexcept { return object_vector.clear(); };
			[[nodiscard]] inline size_t        size() const noexcept { return object_vector.size(); };

			std::vector<Object> object_vector = {};
		};

		// }}} Array
		// {{{ Ext

		struct Ext
		{
			std::vector<uint8_t> data = {};
			int8_t               type = 0;
		};

		// }}} Ext
		// {{{ Map

		struct Map
		{
			[[]]          std::error_code set(Object&, Object&) noexcept;
			[[]]          std::error_code set(const Object&, const Object&) noexcept;
			[[nodiscard]] bool            keyExists(const Object&) const noexcept;
			[[nodiscard]] Object&         at(Object&) noexcept;
			[[nodiscard]] const Object&   at(const Object&) const noexcept;

			[[]]          void            erase(const Object&) noexcept;
			[[]]          inline void     clear() noexcept;
			[[nodiscard]] inline size_t   size() const noexcept;

			std::vector<Object>           null_map   = {};
			std::map<bool, Object>        bool_map   = {};
			std::map<int64_t, Object>     int64_map  = {};
			std::map<uint64_t, Object>    uint64_map = {};
			std::map<float, Object>       float_map  = {};
			std::map<double, Object>      double_map = {};
			std::map<std::string, Object> string_map = {};
		};

		// }}} Map
		// {{{ Object

		struct Object
		{
			std::variant<std::monostate
				, bool
				, int64_t
				, uint64_t
				, float
				, double
				, std::string
				, std::vector<uint8_t>
				, zakero::messagepack::Array
				, zakero::messagepack::Ext
				, zakero::messagepack::Map
				> value;

			template<typename T>
			[[nodiscard]] T&                          as() noexcept { return std::get<T>(value); };
			template<typename T>
			[[nodiscard]] const T&                    as() const noexcept { return std::get<T>(value); };

			[[nodiscard]] messagepack::Array&         asArray() noexcept { return std::get<messagepack::Array>(value); };
			[[nodiscard]] const messagepack::Array&   asArray() const noexcept { return std::get<messagepack::Array>(value); };
			[[nodiscard]] messagepack::Ext&           asExt() noexcept { return std::get<messagepack::Ext>(value); };
			[[nodiscard]] const messagepack::Ext&     asExt() const noexcept { return std::get<messagepack::Ext>(value); };
			[[nodiscard]] messagepack::Map&           asMap() noexcept { return std::get<messagepack::Map>(value); };
			[[nodiscard]] const messagepack::Map&     asMap() const noexcept { return std::get<messagepack::Map>(value); };
			[[nodiscard]] std::vector<uint8_t>&       asBinary() noexcept { return std::get<std::vector<uint8_t>>(value); };
			[[nodiscard]] const std::vector<uint8_t>& asBinary() const noexcept { return std::get<std::vector<uint8_t>>(value); };
			[[nodiscard]] const std::string&          asString() const noexcept { return std::get<std::string>(value); };

			template<typename T>
			[[nodiscard]] constexpr bool              is() const noexcept { return std::holds_alternative<T>(value); };

			[[nodiscard]] constexpr bool              isArray() const noexcept { return std::holds_alternative<messagepack::Array>(value); };
			[[nodiscard]] constexpr bool              isBinary() const noexcept { return std::holds_alternative<std::vector<uint8_t>>(value); };
			[[nodiscard]] constexpr bool              isExt() const noexcept { return std::holds_alternative<messagepack::Ext>(value); };
			[[nodiscard]] constexpr bool              isMap() const noexcept { return std::holds_alternative<messagepack::Map>(value); };
			[[nodiscard]] constexpr bool              isNull() const noexcept { return std::holds_alternative<std::monostate>(value); };
			[[nodiscard]] constexpr bool              isString() const noexcept { return std::holds_alternative<std::string>(value); };
		};

		// }}} Object
		// {{{ Extensions

		[[nodiscard]] bool            extensionTimestampCheck(const Object&) noexcept;
		[[nodiscard]] struct timespec extensionTimestampConvert(const Object&) noexcept;
		[[nodiscard]] Object          extensionTimestampConvert(const struct timespec&) noexcept;

		// }}} Extensions
		// {{{ Utilities

		[[nodiscard]] Object               deserialize(const std::vector<uint8_t>&) noexcept;
		[[nodiscard]] Object               deserialize(const std::vector<uint8_t>&, std::error_code&) noexcept;
		[[nodiscard]] Object               deserialize(const std::vector<uint8_t>&, size_t&) noexcept;
		[[nodiscard]] Object               deserialize(const std::vector<uint8_t>&, size_t&, std::error_code&) noexcept;
		[[nodiscard]] std::vector<uint8_t> serialize(const messagepack::Array&) noexcept;
		[[nodiscard]] std::vector<uint8_t> serialize(const messagepack::Array&, std::error_code&) noexcept;
		[[nodiscard]] std::vector<uint8_t> serialize(const messagepack::Ext&) noexcept;
		[[nodiscard]] std::vector<uint8_t> serialize(const messagepack::Ext&, std::error_code&) noexcept;
		[[nodiscard]] std::vector<uint8_t> serialize(const messagepack::Map&) noexcept;
		[[nodiscard]] std::vector<uint8_t> serialize(const messagepack::Map&, std::error_code&) noexcept;
		[[nodiscard]] std::vector<uint8_t> serialize(const messagepack::Object&) noexcept;
		[[nodiscard]] std::vector<uint8_t> serialize(const messagepack::Object&, std::error_code&) noexcept;
		[[nodiscard]] std::string          to_string(const messagepack::Array&) noexcept;
		[[nodiscard]] std::string          to_string(const messagepack::Ext&) noexcept;
		[[nodiscard]] std::string          to_string(const messagepack::Map&) noexcept;
		[[nodiscard]] std::string          to_string(const messagepack::Object&) noexcept;

		// }}} Utilities
} // zakero::messagepack

// {{{ Operators

std::ostream& operator<<(std::ostream&, const zakero::messagepack::Array&) noexcept;
std::ostream& operator<<(std::ostream&, const zakero::messagepack::Ext&) noexcept;
std::ostream& operator<<(std::ostream&, const zakero::messagepack::Map&) noexcept;
std::ostream& operator<<(std::ostream&, const zakero::messagepack::Object&) noexcept;

bool operator==(const zakero::messagepack::Object& lhs, const zakero::messagepack::Object& rhs) noexcept;
bool operator!=(const zakero::messagepack::Object& lhs, const zakero::messagepack::Object& rhs) noexcept;

// }}}
// {{{ Implementation

#ifdef ZAKERO_MESSAGEPACK_IMPLEMENTATION

// {{{ Macros
// {{{ Macros : Doxygen

#ifdef ZAKERO__DOXYGEN_DEFINE_DOCS

// Only used for generating Doxygen documentation

/**
 * \brief Activate the implementation code.
 *
 * Defining this macro will cause the zakero::MessagePack implementation to be 
 * included. This should only be done once, since compiler and/or linker errors 
 * will typically be generated if more than a single implementation is found.
 *
 * \note It does not matter if the macro is given a value or not, only its 
 * existence is checked.
 */
#define ZAKERO_MESSAGEPACK_IMPLEMENTATION

/**
 * \def X(name_, val_, mesg_)
 *
 * \brief Generate Code.
 */

#endif

// }}}

/**
 * \internal
 *
 * \brief Format Data
 *
 * This X-Macro table contains:
 * - The internal format type name
 * - The type id
 * - A type id mask (the bit-wise complement is used to get the value)
 * - The minimum size of the format, including the ID byte
 * - The type spec name
 */
#define ZAKERO_MESSAGEPACK__FORMAT_TYPE \
	/* Variable       Id          Mask          Size      Name         */ \
	X(Fixed_Int_Pos , 0x00      , 0b10000000  , 1      , "positive fixint" ) \
	X(Fixed_Map     , 0x80      , 0b11110000  , 1      , "fixmap"          ) \
	X(Fixed_Array   , 0x90      , 0b11110000  , 1      , "fixarray"        ) \
	X(Fixed_Str     , 0xa0      , 0b11100000  , 1      , "fixstr"          ) \
	X(Nill          , 0xc0      , 0b11111111  , 1      , "nill"            ) \
	X(Never_Used    , 0xc1      , 0b11111111  , 1      , "(never used)"    ) \
	X(False         , 0xc2      , 0b11111111  , 1      , "false"           ) \
	X(True          , 0xc3      , 0b11111111  , 1      , "true"            ) \
	X(Bin8          , 0xc4      , 0b11111111  , 2      , "bin 8"           ) \
	X(Bin16         , 0xc5      , 0b11111111  , 259    , "bin 16"          ) \
	X(Bin32         , 0xc6      , 0b11111111  , 65541  , "bin 32"          ) \
	X(Ext8          , 0xc7      , 0b11111111  , 3      , "ext 8"           ) \
	X(Ext16         , 0xc8      , 0b11111111  , 260    , "ext 16"          ) \
	X(Ext32         , 0xc9      , 0b11111111  , 65542  , "ext 32"          ) \
	X(Float32       , 0xca      , 0b11111111  , 5      , "float 32"        ) \
	X(Float64       , 0xcb      , 0b11111111  , 9      , "float 64"        ) \
	X(Uint8         , 0xcc      , 0b11111111  , 2      , "uint 8"          ) \
	X(Uint16        , 0xcd      , 0b11111111  , 3      , "uint 16"         ) \
	X(Uint32        , 0xce      , 0b11111111  , 5      , "uint 32"         ) \
	X(Uint64        , 0xcf      , 0b11111111  , 9      , "uint 64"         ) \
	X(Int8          , 0xd0      , 0b11111111  , 2      , "int 8"           ) \
	X(Int16         , 0xd1      , 0b11111111  , 3      , "int 16"          ) \
	X(Int32         , 0xd2      , 0b11111111  , 5      , "int 32"          ) \
	X(Int64         , 0xd3      , 0b11111111  , 9      , "int 64"          ) \
	X(Fixed_Ext1    , 0xd4      , 0b11111111  , 3      , "fixext 1"        ) \
	X(Fixed_Ext2    , 0xd5      , 0b11111111  , 4      , "fixext 2"        ) \
	X(Fixed_Ext4    , 0xd6      , 0b11111111  , 6      , "fixext 4"        ) \
	X(Fixed_Ext8    , 0xd7      , 0b11111111  , 10     , "fixext 8"        ) \
	X(Fixed_Ext16   , 0xd8      , 0b11111111  , 18     , "fixext 16"       ) \
	X(Str8          , 0xd9      , 0b11111111  , 34     , "str 8"           ) \
	X(Str16         , 0xda      , 0b11111111  , 259    , "str 16"          ) \
	X(Str32         , 0xdb      , 0b11111111  , 65541  , "str 32"          ) \
	X(Array16       , 0xdc      , 0b11111111  , 19     , "array 16"        ) \
	X(Array32       , 0xdd      , 0b11111111  , 65541  , "array 32"        ) \
	X(Map16         , 0xde      , 0b11111111  , 35     , "map 16"          ) \
	X(Map32         , 0xdf      , 0b11111111  , 327429 , "map 32"          ) \
	X(Fixed_Int_Neg , 0xe0      , 0b11100000  , 1      , "negative fixint" ) \

// }}}

namespace zakero::messagepack
{
// {{{ Documentation

/**
<<<<<<< HEAD
 * \def X
 *
 * \brief Convert macro data into code.
=======
 * \class ErrorCategory_
 *
 * \brief MessagePack Error Categories.
>>>>>>> af4ec5ee
 */

// }}}
// {{{ Anonymous Namespace

namespace
{
	/**
	 * \brief MessagePack Format IDs.
	 */
	enum class Format : uint8_t
	{
#define X(type_, id_, mask_, size_, text_) \
		type_ = id_, \

		ZAKERO_MESSAGEPACK__FORMAT_TYPE
#undef X
	};


	/**
	 * \brief Format ID names.
	 *
	 * Useful for debugging.
	std::map<uint8_t, std::string> Format_Name =
	{
	#define X(type_, id_, mask_, size_, text_) \
		{ uint8_t(id_ & mask_), std::string(name_) },

		ZAKERO_MESSAGEPACK__FORMAT_TYPE
	#undef X
	};
	 */


	/**
	 * \name Format ID Masks
	 * \{
	 */
#define X(type_, id_, mask_, size_, text_) \
	constexpr uint8_t type_ ## _Mask  = mask_;  \

	ZAKERO_MESSAGEPACK__FORMAT_TYPE
#undef X
	/**
	 * \}
	 */


	/**
	 * \name Format Value Masks
	 * \{
	 */
#define X(type_, id_, mask_, size_, text_) \
	constexpr uint8_t type_ ## _Value = (uint8_t)~mask_;\

	ZAKERO_MESSAGEPACK__FORMAT_TYPE
#undef X
	/**
	 * \}
	 */


	/**
	 * \brief In-Place Byte Conversion.
	 */
	union
	{
		uint64_t uint64;
		uint32_t uint32;
		uint16_t uint16;
		uint8_t  uint8;
		int64_t  int64;
		int32_t  int32;
		int16_t  int16;
		int8_t   int8;
		float    float32;
		double   float64;
		uint8_t  uint8_[8];
	} Convert;


	/**
	 * \name Endian Conversion
	 * \{
	 */
#if __BYTE_ORDER__ == __ORDER_BIG_ENDIAN__
	uint8_t& Convert_Byte0 = Convert.uint8_[7];
	uint8_t& Convert_Byte1 = Convert.uint8_[6];
	uint8_t& Convert_Byte2 = Convert.uint8_[5];
	uint8_t& Convert_Byte3 = Convert.uint8_[4];
	uint8_t& Convert_Byte4 = Convert.uint8_[3];
	uint8_t& Convert_Byte5 = Convert.uint8_[2];
	uint8_t& Convert_Byte6 = Convert.uint8_[1];
	uint8_t& Convert_Byte7 = Convert.uint8_[0];
#elif __BYTE_ORDER__ == __ORDER_LITTLE_ENDIAN__
	uint8_t& Convert_Byte0 = Convert.uint8_[0];
	uint8_t& Convert_Byte1 = Convert.uint8_[1];
	uint8_t& Convert_Byte2 = Convert.uint8_[2];
	uint8_t& Convert_Byte3 = Convert.uint8_[3];
	uint8_t& Convert_Byte4 = Convert.uint8_[4];
	uint8_t& Convert_Byte5 = Convert.uint8_[5];
	uint8_t& Convert_Byte6 = Convert.uint8_[6];
	uint8_t& Convert_Byte7 = Convert.uint8_[7];
#endif
	/**
	 * \}
	 */

	
	/**
	 * \brief Get the minimum byte size of the Format ID
	 *
	 * \return The size.
	 */
	constexpr size_t formatSize(Format id ///< The Format ID
		) noexcept
	{
		switch(id)
		{
#define X(type_, id_, mask_, size_, text_) \
			case Format::type_: return size_;
			ZAKERO_MESSAGEPACK__FORMAT_TYPE
#undef X
			default: return 0;
		}
	}

	std::error_code serialize_(const messagepack::Array&, std::vector<uint8_t>&) noexcept;
	std::error_code serialize_(const messagepack::Ext&, std::vector<uint8_t>&) noexcept;
	std::error_code serialize_(const messagepack::Map&, std::vector<uint8_t>&) noexcept;

	/**
	 * \brief Serialize a MessagePack Object.
	 *
	 * The provided \p object will be serialized into a byte-code which 
	 * will be appended onto the \p vector.
	 *
	 * \return An error code.
	 */
	std::error_code serialize_(const messagepack::Object& object ///< The Object to serialize
		, std::vector<uint8_t>&                       vector ///< Where to store the Object
		) noexcept
	{
		if(object.isNull())
		{
			vector.push_back((uint8_t)Format::Nill);

			return Error_None;
		}

		if(object.is<bool>())
		{
			vector.push_back(object.as<bool>()
				? (uint8_t)Format::True
				: (uint8_t)Format::False
				);

			return Error_None;
		}
		
		if(object.is<int64_t>())
		{
			const int64_t value = object.as<int64_t>();

			if(value < 0)
			{
				if(value >= -32)
				{
					vector.push_back((uint8_t)Format::Fixed_Int_Neg
						| (uint8_t)(value & Fixed_Int_Neg_Value)
						);
				}
				else if(value >= std::numeric_limits<int8_t>::min())
				{
					vector.reserve(vector.size() + 2);

					vector.push_back((uint8_t)Format::Int8);
					vector.push_back((int8_t)value);
				}
				else if(value >= std::numeric_limits<int16_t>::min())
				{
					vector.reserve(vector.size() + 3);

					vector.push_back((uint8_t)Format::Int16);

					Convert.int16 = (int16_t)value;
					vector.push_back(Convert_Byte1);
					vector.push_back(Convert_Byte0);
				}
				else if(value >= std::numeric_limits<int32_t>::min())
				{
					vector.reserve(vector.size() + 5);

					vector.push_back((uint8_t)Format::Int32);

					Convert.int32 = (int32_t)value;
					vector.push_back(Convert_Byte3);
					vector.push_back(Convert_Byte2);
					vector.push_back(Convert_Byte1);
					vector.push_back(Convert_Byte0);
				}
				else if(value >= std::numeric_limits<int64_t>::min())
				{
					vector.reserve(vector.size() + 9);

					vector.push_back((uint8_t)Format::Int64);

					Convert.int64 = (int64_t)value;
					vector.push_back(Convert_Byte7);
					vector.push_back(Convert_Byte6);
					vector.push_back(Convert_Byte5);
					vector.push_back(Convert_Byte4);
					vector.push_back(Convert_Byte3);
					vector.push_back(Convert_Byte2);
					vector.push_back(Convert_Byte1);
					vector.push_back(Convert_Byte0);
				}
			}
			else
			{
				if(value <= std::numeric_limits<int8_t>::max())
				{
					vector.push_back((int8_t)value);
				}
				else if(value <= std::numeric_limits<int16_t>::max())
				{
					vector.reserve(vector.size() + 3);

					vector.push_back((uint8_t)Format::Int16);

					Convert.int16 = (int16_t)value;
					vector.push_back(Convert_Byte1);
					vector.push_back(Convert_Byte0);
				}
				else if(value <= std::numeric_limits<int32_t>::max())
				{
					vector.reserve(vector.size() + 5);

					vector.push_back((uint8_t)Format::Int32);

					Convert.int32 = (int32_t)value;
					vector.push_back(Convert_Byte3);
					vector.push_back(Convert_Byte2);
					vector.push_back(Convert_Byte1);
					vector.push_back(Convert_Byte0);
				}
				else if(value <= std::numeric_limits<int64_t>::max())
				{
					vector.reserve(vector.size() + 9);

					vector.push_back((uint8_t)Format::Int64);

					Convert.int64 = (int64_t)value;
					vector.push_back(Convert_Byte7);
					vector.push_back(Convert_Byte6);
					vector.push_back(Convert_Byte5);
					vector.push_back(Convert_Byte4);
					vector.push_back(Convert_Byte3);
					vector.push_back(Convert_Byte2);
					vector.push_back(Convert_Byte1);
					vector.push_back(Convert_Byte0);
				}
			}

			return Error_None;
		}
		
		if(object.is<uint64_t>())
		{
			const uint64_t value = object.as<uint64_t>();

			if(value <= std::numeric_limits<uint8_t>::max())
			{
				vector.reserve(vector.size() + 2);

				vector.push_back((uint8_t)Format::Uint8);
				vector.push_back((uint8_t)value);
			}
			else if(value <= std::numeric_limits<uint16_t>::max())
			{
				vector.reserve(vector.size() + 3);

				vector.push_back((uint8_t)Format::Uint16);

				Convert.uint16 = (uint16_t)value;
				vector.push_back(Convert_Byte1);
				vector.push_back(Convert_Byte0);
			}
			else if(value <= std::numeric_limits<uint32_t>::max())
			{
				vector.reserve(vector.size() + 5);

				vector.push_back((uint8_t)Format::Uint32);

				Convert.uint32 = (uint32_t)value;
				vector.push_back(Convert_Byte3);
				vector.push_back(Convert_Byte2);
				vector.push_back(Convert_Byte1);
				vector.push_back(Convert_Byte0);
			}
			else
			{
				vector.reserve(vector.size() + 9);

				vector.push_back((uint8_t)Format::Uint64);

				Convert.uint64 = value;
				vector.push_back(Convert_Byte7);
				vector.push_back(Convert_Byte6);
				vector.push_back(Convert_Byte5);
				vector.push_back(Convert_Byte4);
				vector.push_back(Convert_Byte3);
				vector.push_back(Convert_Byte2);
				vector.push_back(Convert_Byte1);
				vector.push_back(Convert_Byte0);
			}

			return Error_None;
		}
		
		if(object.is<float>())
		{
			float value = object.as<float>();

			vector.reserve(vector.size() + 5);

			vector.push_back((uint8_t)Format::Float32);

			Convert.float32 = value;
			vector.push_back(Convert_Byte3);
			vector.push_back(Convert_Byte2);
			vector.push_back(Convert_Byte1);
			vector.push_back(Convert_Byte0);

			return Error_None;
		}
		
		if(object.is<double>())
		{
			double value = object.as<double>();

			vector.push_back((uint8_t)Format::Float64);

			Convert.float64 = value;
			vector.push_back(Convert_Byte7);
			vector.push_back(Convert_Byte6);
			vector.push_back(Convert_Byte5);
			vector.push_back(Convert_Byte4);
			vector.push_back(Convert_Byte3);
			vector.push_back(Convert_Byte2);
			vector.push_back(Convert_Byte1);
			vector.push_back(Convert_Byte0);

			return Error_None;
		}
		
		if(object.isString())
		{
			const std::string& value = object.asString();

			const size_t string_length = value.size();

			if(string_length <= 31)
			{
				vector.reserve(string_length + 1);

				vector.push_back((uint8_t)Format::Fixed_Str
					| (uint8_t)string_length
					);

				for(const auto& c : value)
				{
					vector.push_back((uint8_t)c);
				}
			}
			else if(string_length <= std::numeric_limits<uint8_t>::max())
			{
				vector.reserve(string_length + 2);

				vector.push_back((uint8_t)Format::Str8);
				vector.push_back((uint8_t)string_length);

				for(const auto& c : value)
				{
					vector.push_back((uint8_t)c);
				}
			}
			else if(string_length <= std::numeric_limits<uint16_t>::max())
			{
				vector.reserve(string_length + 3);

				vector.push_back((uint8_t)Format::Str16);

				Convert.uint16 = (uint16_t)string_length;
				vector.push_back(Convert_Byte1);
				vector.push_back(Convert_Byte0);

				for(const auto& c : value)
				{
					vector.push_back((uint8_t)c);
				}
			}
			else if(string_length <= std::numeric_limits<uint32_t>::max())
			{
				vector.reserve(string_length + 5);

				vector.push_back((uint8_t)Format::Str32);

				Convert.uint32 = (uint32_t)string_length;
				vector.push_back(Convert_Byte3);
				vector.push_back(Convert_Byte2);
				vector.push_back(Convert_Byte1);
				vector.push_back(Convert_Byte0);

				for(const auto& c : value)
				{
					vector.push_back((uint8_t)c);
				}
			}

			return Error_None;
		}
		
		if(object.isBinary())
		{
			const std::vector<uint8_t>& value = object.asBinary();

			const size_t vector_length = value.size();

			if(vector_length <= std::numeric_limits<uint8_t>::max())
			{
				vector.reserve(vector_length + 2);

				vector.push_back((uint8_t)Format::Bin8);
				vector.push_back((uint8_t)vector_length);

				vector.insert(vector.end()
					, value.begin()
					, value.end()
					);
			}
			else if(vector_length <= std::numeric_limits<uint16_t>::max())
			{
				vector.reserve(vector_length + 3);

				vector.push_back((uint8_t)Format::Bin16);

				Convert.uint16 = (uint16_t)vector_length;
				vector.push_back(Convert_Byte1);
				vector.push_back(Convert_Byte0);

				vector.insert(vector.end()
					, value.begin()
					, value.end()
					);
			}
			else if(vector_length <= std::numeric_limits<uint32_t>::max())
			{
				vector.reserve(vector_length + 5);

				vector.push_back((uint8_t)Format::Bin32);

				Convert.uint32 = (uint32_t)vector_length;
				vector.push_back(Convert_Byte3);
				vector.push_back(Convert_Byte2);
				vector.push_back(Convert_Byte1);
				vector.push_back(Convert_Byte0);

				vector.insert(vector.end()
					, value.begin()
					, value.end()
					);
			}

			return Error_None;
		}
		
		if(object.isArray())
		{
			const messagepack::Array& array = object.asArray();

			std::error_code error = serialize_(array, vector);

			return error;
		}
		
		if(object.isExt())
		{
			const messagepack::Ext& ext = object.asExt();

			std::error_code error = serialize_(ext, vector);

			return error;
		}
		
		if(object.isMap())
		{
			const messagepack::Map& map = object.asMap();

			std::error_code error = serialize_(map, vector);

			return error;
		}

		return Error_Invalid_Format_Type;
	}


	/**
	 * \brief Serialize a MessagePack Array.
	 *
	 * The provided \p array will be serialized into a byte-code which will 
	 * be appended onto the \p vector.
	 *
	 * \return An error code.
	 */
	std::error_code serialize_(const messagepack::Array& array  ///< The Array to serialize
		, std::vector<uint8_t>&                      vector ///< Where to store the Array
		) noexcept
	{
		const size_t array_size = array.size();

		if(array_size < 16)
		{
			vector.push_back((uint8_t)Format::Fixed_Array
				| (uint8_t)array_size
				);
		}
		else if(array_size <= std::numeric_limits<uint16_t>::max())
		{
			vector.push_back((uint8_t)Format::Array16);

			Convert.uint16 = (uint16_t)array_size;
			vector.push_back(Convert_Byte1);
			vector.push_back(Convert_Byte0);
		}
		else if(array_size <= std::numeric_limits<uint32_t>::max())
		{
			vector.push_back((uint8_t)Format::Array32);

			Convert.uint32 = (uint32_t)array_size;
			vector.push_back(Convert_Byte3);
			vector.push_back(Convert_Byte2);
			vector.push_back(Convert_Byte1);
			vector.push_back(Convert_Byte0);
		}
		else
		{
			return Error_Array_Too_Big;
		}

		for(const messagepack::Object& object : array.object_vector)
		{
			std::error_code error = serialize_(object, vector);

			if(error)
			{
				return error;
			}
		}

		return Error_None;
	}


	/**
	 * \brief Serialize a MessagePack Extension.
	 *
	 * The provided \p array will be serialized into a byte-code which will 
	 * be appended onto the \p vector.
	 *
	 * \return An error code.
	 */
	std::error_code serialize_(const messagepack::Ext& ext    ///< The Extension to serialize
		, std::vector<uint8_t>&                    vector ///< Where to store the Extension
		) noexcept
	{
		const size_t data_size = ext.data.size();

		if(data_size == 1)
		{
			vector.push_back((uint8_t)Format::Fixed_Ext1);
		}
		else if(data_size == 2)
		{
			vector.push_back((uint8_t)Format::Fixed_Ext2);
		}
		else if(data_size == 4)
		{
			vector.push_back((uint8_t)Format::Fixed_Ext4);
		}
		else if(data_size == 8)
		{
			vector.push_back((uint8_t)Format::Fixed_Ext8);
		}
		else if(data_size == 16)
		{
			vector.push_back((uint8_t)Format::Fixed_Ext16);
		}
		else if(data_size == 0
			|| data_size <= std::numeric_limits<uint8_t>::max()
			)
		{
			vector.push_back((uint8_t)Format::Ext8);
			vector.push_back((uint8_t)data_size);
		}
		else if(data_size <= std::numeric_limits<uint16_t>::max())
		{
			vector.push_back((uint8_t)Format::Ext16);

			Convert.uint64 = data_size;
			vector.push_back(Convert_Byte1);
			vector.push_back(Convert_Byte0);
		}
		else if(data_size <= std::numeric_limits<uint32_t>::max())
		{
			vector.push_back((uint8_t)Format::Ext32);

			Convert.uint64 = data_size;
			vector.push_back(Convert_Byte3);
			vector.push_back(Convert_Byte2);
			vector.push_back(Convert_Byte1);
			vector.push_back(Convert_Byte0);
		}
		else
		{
			return Error_Ext_Too_Big;
		}

		Convert.uint64 = 0;
		Convert.int8   = ext.type;
		vector.push_back(Convert.uint8);

		if(data_size > 0)
		{
			size_t index = vector.size();
			vector.resize(vector.size() + data_size);
			memcpy((void*)(vector.data() + index), (void*)ext.data.data(), data_size);
		}

		return Error_None;
	}


	/**
	 * \brief Serialize a MessagePack Map.
	 *
	 * The provided \p map will be serialized into a byte-code which will 
	 * be appended onto the \p vector.
	 *
	 * \return An error code.
	 */
	std::error_code serialize_(const messagepack::Map& map    ///< The Map to serialize
		, std::vector<uint8_t>&                    vector ///< Where to store the Map
		) noexcept
	{
		const size_t map_size = map.size();

		if(map_size < 16)
		{
			vector.push_back((uint8_t)Format::Fixed_Map
				| (uint8_t)map_size
				);
		}
		else if(map_size <= std::numeric_limits<uint16_t>::max())
		{
			vector.push_back((uint8_t)Format::Map16);

			Convert.uint16 = (uint16_t)map_size;
			vector.push_back(Convert_Byte1);
			vector.push_back(Convert_Byte0);
		}
		else if(map_size <= std::numeric_limits<uint32_t>::max())
		{
			vector.push_back((uint8_t)Format::Map32);

			Convert.uint32 = (uint32_t)map_size;
			vector.push_back(Convert_Byte3);
			vector.push_back(Convert_Byte2);
			vector.push_back(Convert_Byte1);
			vector.push_back(Convert_Byte0);
		}
		else
		{
			return Error_Map_Too_Big;
		}
			
		std::error_code error = Error_None;

		if(map.null_map.empty() == false)
		{
			error = serialize_(Object{}, vector);

			if(error)
			{
				return error;
			}

			error = serialize_(map.null_map[0], vector);

			if(error)
			{
				return error;
			}
		}

		for(const auto& [key, value] : map.bool_map)
		{
			error = serialize_(Object{key}, vector);

			if(error)
			{
				return error;
			}

			error = serialize_(value, vector);

			if(error)
			{
				return error;
			}
		}

		for(const auto& [key, value] : map.int64_map)
		{
			error = serialize_(Object{key}, vector);

			if(error)
			{
				return error;
			}

			error = serialize_(value, vector);

			if(error)
			{
				return error;
			}
		}

		for(const auto& [key, value] : map.uint64_map)
		{
			error = serialize_(Object{key}, vector);

			if(error)
			{
				return error;
			}

			error = serialize_(value, vector);

			if(error)
			{
				return error;
			}
		}

		for(const auto& [key, value] : map.float_map)
		{
			error = serialize_(Object{key}, vector);

			if(error)
			{
				return error;
			}

			error = serialize_(value, vector);

			if(error)
			{
				return error;
			}
		}

		for(const auto& [key, value] : map.double_map)
		{
			error = serialize_(Object{key}, vector);

			if(error)
			{
				return error;
			}

			error = serialize_(value, vector);

			if(error)
			{
				return error;
			}
		}

		for(const auto& [key, value] : map.string_map)
		{
			error = serialize_(Object{key}, vector);

			if(error)
			{
				return error;
			}

			error = serialize_(value, vector);

			if(error)
			{
				return error;
			}
		}

		return Error_None;
	}
}

// }}}
// {{{ Error

/**
 * \class ErrorCategary_
 *
 * \brief Error categories.
 *
 * This class holds all the error categories for the error codes. The data in 
 * this class is built from the ZAKERO_MESSAGEPACK__ERROR_DATA macro.
 */


/**
 * \fn ErrorCategory_::ErrorCategory_()
 *
 * \brief Constructor
 */


/**
 * \brief The name of the error category.
 * 
 * \return A C-Style string.
 */
const char* ErrorCategory_::name() const noexcept
{
	return "zakero::messagepack";
}


/**
 * \brief A description message.
 *
 * \return The message.
 */
std::string ErrorCategory_::message(int condition ///< The error code.
	) const noexcept
{
	switch(condition)
	{
#define X(name_, val_, mesg_) \
		case val_: return mesg_;
		ZAKERO_MESSAGEPACK__ERROR_DATA
#undef X
	}

	return "Unknown error condition";
}


/**
 * \brief A single instance.
 *
 * This one instance will be used by all error codes.
 */
ErrorCategory_ ErrorCategory;

// }}}
// {{{ Array

/**
 * \struct Array
 *
 * \brief An array of Objects.
 *
 * The role of this structure is to store a collection of Objects in a 
 * resizable array. The underling `object_vector` can be accessed directly or 
 * use the helper methods to increase code readability.
 *
 * Objects can be tested to find out if they are Arrays by using 
 * Object::isArray() and converted into an Array with Object::asArray(). An 
 * Array can not be converted into an Object. However, an Object can be 
 * constructed using an Array.
 */


/**
 * \var zakero::messagepack::Array::object_vector
 *
 * \brief Store the Object data.
 *
 * The `object_vector` is used to store all the Qbjects in the Array.
 */


/**
 * \brief Append a boolean value.
 *
 * The \p value will be appended to the contents of the Array. 
 *
 * \parcode
 * zakero::messagepack::Array array;
 * array.append(true);
 * \endparcode
 *
 * \return The index location of where the \p value was stored.
 */
size_t Array::append(const bool value ///< The value to add
	) noexcept
{
	const size_t index = object_vector.size();

	object_vector.emplace_back(Object{value});

	return index;
}


#ifdef ZAKERO_MESSAGEPACK_IMPLEMENTATION_TEST // {{{
TEST_CASE("array/append/bool")
{
	Array array;

	size_t index = array.append(true);

	CHECK(index == 0);
	CHECK(array.size() == 1);

	index = array.append(false);

	CHECK(index == 1);
	CHECK(array.size() == 2);

	// Check serialized data

	std::vector<uint8_t> data = serialize(array);
	CHECK(data.size() == 3);

	index = 0;
	CHECK((data[index] & Fixed_Array_Mask) == (uint8_t)Format::Fixed_Array);
	CHECK((data[index++] & Fixed_Array_Value) == 2);
	CHECK(data[index++] == (uint8_t)Format::True);
	CHECK(data[index++] == (uint8_t)Format::False);

	// Check deserialized data

	Object object = deserialize(data);

	CHECK(object.isArray());
	Array& test = object.asArray();
	CHECK(test.size() == 2);

	{
		const messagepack::Object& object = array.object(0);
		CHECK(object.is<bool>());
		CHECK(object.as<bool>() == true);
	}

	{
		const messagepack::Object& object = array.object(1);
		CHECK(object.is<bool>());
		CHECK(object.as<bool>() == false);
	}
}
#endif // }}}


/**
 * \brief Append a signed integer value.
 *
 * The \p value will be appended to the contents of the Array.
 *
 * \parcode
 * zakero::messagepack::Array array;
 * array.append(int64_t(0));
 * \endparcode
 *
 * \return The index location of where the \p value was stored.
 */
size_t Array::append(const int64_t value ///< The value to add
	) noexcept
{
	const size_t index = object_vector.size();

	object_vector.emplace_back(Object{value});

	return index;
}


#ifdef ZAKERO_MESSAGEPACK_IMPLEMENTATION_TEST // {{{
TEST_CASE("array/append/int64_t")
{
	const int64_t i8_min = -31;
	const int64_t i8_max = 127;
	const int64_t i16_min = std::numeric_limits<int16_t>::min();
	const int64_t i16_max = std::numeric_limits<int16_t>::max();
	const int64_t i32_min = std::numeric_limits<int32_t>::min();
	const int64_t i32_max = std::numeric_limits<int32_t>::max();
	const int64_t i64_min = std::numeric_limits<int64_t>::min();
	const int64_t i64_max = std::numeric_limits<int64_t>::max();
	size_t count = 0;

	Array array;
	array.append(i8_min);  count++;
	array.append(i8_max);  count++;
	array.append(i16_min); count++;
	array.append(i16_max); count++;
	array.append(i32_min); count++;
	array.append(i32_max); count++;
	array.append(i64_min); count++;
	array.append(i64_max); count++;

	CHECK(array.size() == count);

	// Check serialized data

	std::vector<uint8_t> data = serialize(array);

	// Check deserialized data

	Object object = deserialize(data);

	CHECK(object.isArray());
	Array& test = object.asArray();
	CHECK(test.size() == count);

	size_t index = 0;
	CHECK(test.object(index).is<int64_t>());
	CHECK(test.object(index).as<int64_t>() == i8_min);

	index++;
	CHECK(test.object(index).is<int64_t>());
	CHECK(test.object(index).as<int64_t>() == i8_max);

	index++;
	CHECK(test.object(index).is<int64_t>());
	CHECK(test.object(index).as<int64_t>() == i16_min);

	index++;
	CHECK(test.object(index).is<int64_t>());
	CHECK(test.object(index).as<int64_t>() == i16_max);

	index++;
	CHECK(test.object(index).is<int64_t>());
	CHECK(test.object(index).as<int64_t>() == i32_min);

	index++;
	CHECK(test.object(index).is<int64_t>());
	CHECK(test.object(index).as<int64_t>() == i32_max);

	index++;
	CHECK(test.object(index).is<int64_t>());
	CHECK(test.object(index).as<int64_t>() == i64_min);

	index++;
	CHECK(test.object(index).is<int64_t>());
	CHECK(test.object(index).as<int64_t>() == i64_max);
}
#endif // }}}


/**
 * \brief Append an unsigned integer value.
 *
 * The \p value will be appended to the contents of the Array.
 *
 * \parcode
 * zakero::messagepack::Array array;
 * array.append(uint64_t(0));
 * \endparcode
 *
 * \return The index location of where the \p value was stored.
 */
size_t Array::append(const uint64_t value ///< The value to add
	) noexcept
{
	const size_t index = object_vector.size();

	object_vector.emplace_back(Object{value});

	return index;
}


#ifdef ZAKERO_MESSAGEPACK_IMPLEMENTATION_TEST // {{{
TEST_CASE("array/append/uint64_t")
{
	const uint64_t u8_min = -31;
	const uint64_t u8_max = 127;
	const uint64_t u16_min = std::numeric_limits<uint16_t>::min();
	const uint64_t u16_max = std::numeric_limits<uint16_t>::max();
	const uint64_t u32_min = std::numeric_limits<uint32_t>::min();
	const uint64_t u32_max = std::numeric_limits<uint32_t>::max();
	const uint64_t u64_min = std::numeric_limits<uint64_t>::min();
	const uint64_t u64_max = std::numeric_limits<uint64_t>::max();
	size_t count = 0;

	Array array;
	array.append(u8_min);  count++;
	array.append(u8_max);  count++;
	array.append(u16_min); count++;
	array.append(u16_max); count++;
	array.append(u32_min); count++;
	array.append(u32_max); count++;
	array.append(u64_min); count++;
	array.append(u64_max); count++;

	CHECK(array.size() == count);

	// Check serialized data

	std::vector<uint8_t> data = serialize(array);

	// Check deserialized data

	Object object = deserialize(data);

	CHECK(object.isArray());
	Array& test = object.asArray();
	CHECK(test.size() == count);

	size_t index = 0;
	CHECK(test.object(index).is<uint64_t>());
	CHECK(test.object(index).as<uint64_t>() == u8_min);

	index++;
	CHECK(test.object(index).is<uint64_t>());
	CHECK(test.object(index).as<uint64_t>() == u8_max);

	index++;
	CHECK(test.object(index).is<uint64_t>());
	CHECK(test.object(index).as<uint64_t>() == u16_min);

	index++;
	CHECK(test.object(index).is<uint64_t>());
	CHECK(test.object(index).as<uint64_t>() == u16_max);

	index++;
	CHECK(test.object(index).is<uint64_t>());
	CHECK(test.object(index).as<uint64_t>() == u32_min);

	index++;
	CHECK(test.object(index).is<uint64_t>());
	CHECK(test.object(index).as<uint64_t>() == u32_max);

	index++;
	CHECK(test.object(index).is<uint64_t>());
	CHECK(test.object(index).as<uint64_t>() == u64_min);

	index++;
	CHECK(test.object(index).is<uint64_t>());
	CHECK(test.object(index).as<uint64_t>() == u64_max);
}
#endif // }}}


/**
 * \brief Append a 32-bit floating point value.
 *
 * The \p value will be appended to the contents of the Array.
 *
 * \parcode
 * zakero::messagepack::Array array;
 * array.append(float(4.2));
 * \endparcode
 *
 * \return The index location of where the \p value was stored.
 */
size_t Array::append(const float value ///< The value to add
	) noexcept
{
	const size_t index = object_vector.size();

	object_vector.emplace_back(Object{value});

	return index;
}


#ifdef ZAKERO_MESSAGEPACK_IMPLEMENTATION_TEST // {{{
TEST_CASE("array/append/float")
{
	const float f32_min = std::numeric_limits<float>::min();
	const float f32_max = std::numeric_limits<float>::max();
	size_t count = 0;

	Array array;
	array.append(f32_min); count++;
	array.append(f32_max); count++;

	CHECK(array.size() == count);

	// Check serialized data

	std::vector<uint8_t> data = serialize(array);

	// Check deserialized data

	Object object = deserialize(data);

	CHECK(object.isArray());
	Array& test = object.asArray();
	CHECK(test.size() == count);

	size_t index = 0;
	CHECK(test.object(index).is<float>());
	CHECK(test.object(index).as<float>() == f32_min);

	index++;
	CHECK(test.object(index).is<float>());
	CHECK(test.object(index).as<float>() == f32_max);
}
#endif // }}}


/**
 * \brief Append a 64-bit floating point value.
 *
 * The \p value will be appended to the contents of the Array.
 *
 * \parcode
 * zakero::messagepack::Array array;
 * array.append(double(0.42));
 * \endparcode
 *
 * \return The index location of where the \p value was stored.
 */
size_t Array::append(const double value ///< The value to add
	) noexcept
{
	const size_t index = object_vector.size();

	object_vector.emplace_back(Object{value});

	return index;
}


#ifdef ZAKERO_MESSAGEPACK_IMPLEMENTATION_TEST // {{{
TEST_CASE("array/append/double")
{
	const double f64_min = std::numeric_limits<double>::min();
	const double f64_max = std::numeric_limits<double>::max();
	size_t count = 0;

	Array array;
	array.append(f64_min); count++;
	array.append(f64_max); count++;

	CHECK(array.size() == count);

	// Check serialized data

	std::vector<uint8_t> data = serialize(array);

	// Check deserialized data

	Object object = deserialize(data);

	CHECK(object.isArray());
	Array& test = object.asArray();
	CHECK(test.size() == count);

	size_t index = 0;
	CHECK(test.object(index).is<double>());
	CHECK(test.object(index).as<double>() == f64_min);

	index++;
	CHECK(test.object(index).is<double>());
	CHECK(test.object(index).as<double>() == f64_max);
}
#endif // }}}


/**
 * \brief Append a string.
 *
 * The \p value will be appended to the contents of the Array.
 *
 * \parcode
 * zakero::messagepack::Array array;
 * array.append("Hello, World!");
 * \endparcode
 *
 * \return The index location of where the \p value was stored.
 */
size_t Array::append(const std::string_view value ///< The value to add
	) noexcept
{
	const size_t index = object_vector.size();

	object_vector.emplace_back(Object{std::string(value)});

	return index;
}


#ifdef ZAKERO_MESSAGEPACK_IMPLEMENTATION_TEST // {{{
TEST_CASE("array/append/string")
{
	const std::string str_0;
	const std::string str_f (31, '_');
	const std::string str_8 (32, 'X');
	const std::string str_16(std::numeric_limits<uint8_t>::max() + 1 , '*');
	const std::string str_32(std::numeric_limits<uint16_t>::max() + 1, '|');
	size_t count = 0;

	Array array;
	array.append(str_0);  count++;
	array.append(str_f);  count++;
	array.append(str_8);  count++;
	array.append(str_16); count++;
	array.append(str_32); count++;

	CHECK(array.size() == count);

	// Check serialized data

	std::vector<uint8_t> data = serialize(array);

	// Check deserialized data

	Object object = deserialize(data);

	CHECK(object.isArray());
	Array& test = object.asArray();
	CHECK(test.size() == count);

	size_t index = 0;
	CHECK(test.object(index).is<std::string>());
	CHECK(test.object(index).as<std::string>() == str_0);

	index++;
	CHECK(test.object(index).is<std::string>());
	CHECK(test.object(index).as<std::string>() == str_f);

	index++;
	CHECK(test.object(index).is<std::string>());
	CHECK(test.object(index).as<std::string>() == str_8);

	index++;
	CHECK(test.object(index).is<std::string>());
	CHECK(test.object(index).as<std::string>() == str_16);

	index++;
	CHECK(test.object(index).is<std::string>());
	CHECK(test.object(index).as<std::string>() == str_32);
}
#endif // }}}


/**
 * \brief Append a vector of binary data.
 *
 * The \p value will be appended to the contents of the Array.
 *
 * \parcode
 * zakero::messagepack::Array array;
 * const std::vector<uint8_t> data = { 0xde, 0xad, 0xca, 0xfe };
 * array.append(data);
 * \endparcode
 *
 * \return The index location of where the \p value was stored.
 */
size_t Array::append(const std::vector<uint8_t>& value ///< The value to add
	) noexcept
{
	const size_t index = object_vector.size();

	object_vector.emplace_back(Object{value});

	return index;
}


#ifdef ZAKERO_MESSAGEPACK_IMPLEMENTATION_TEST // {{{
TEST_CASE("array/append/binary (copy)")
{
	const std::vector<uint8_t> bin_0;
	const std::vector<uint8_t> bin_8 (32, 'X');
	const std::vector<uint8_t> bin_16(std::numeric_limits<uint8_t>::max() + 1 , '-');
	const std::vector<uint8_t> bin_32(std::numeric_limits<uint16_t>::max() + 1, '|');
	size_t count = 0;

	Array array;
	array.append(bin_0);  count++;
	array.append(bin_8);  count++;
	array.append(bin_16); count++;
	array.append(bin_32); count++;

	CHECK(array.size() == count);

	// Check serialized data

	std::vector<uint8_t> data = serialize(array);

	// Check deserialized data

	Object object = deserialize(data);

	CHECK(object.isArray());
	Array& test = object.asArray();
	CHECK(test.size() == count);

	size_t index = 0;
	CHECK(test.object(index).is<std::vector<uint8_t>>());
	CHECK(test.object(index).as<std::vector<uint8_t>>() == bin_0);

	index++;
	CHECK(test.object(index).is<std::vector<uint8_t>>());
	CHECK(test.object(index).as<std::vector<uint8_t>>() == bin_8);

	index++;
	CHECK(test.object(index).is<std::vector<uint8_t>>());
	CHECK(test.object(index).as<std::vector<uint8_t>>() == bin_16);

	index++;
	CHECK(test.object(index).is<std::vector<uint8_t>>());
	CHECK(test.object(index).as<std::vector<uint8_t>>() == bin_32);
}
#endif // }}}


/**
 * \brief Append a vector of binary data.
 *
 * The \p value will be appended to the contents of the Array.
 *
 * \parcode
 * zakero::messagepack::Array array;
 * std::vector<uint8_t> data = { 0xde, 0xad, 0xca, 0xfe };
 * array.append(data);
 * \endparcode
 *
 * \return The index location of where the \p value was stored.
 */
size_t Array::append(std::vector<uint8_t>& value ///< The value to add
	) noexcept
{
	const size_t index = object_vector.size();

	object_vector.emplace_back(Object{std::move(value)});

	return index;
}


#ifdef ZAKERO_MESSAGEPACK_IMPLEMENTATION_TEST // {{{
TEST_CASE("array/append/binary (move)")
{
	const std::vector<uint8_t> bin_0;
	const std::vector<uint8_t> bin_8 (32, 'X');
	const std::vector<uint8_t> bin_16(std::numeric_limits<uint8_t>::max() + 1 , '-');
	const std::vector<uint8_t> bin_32(std::numeric_limits<uint16_t>::max() + 1, '|');
	size_t count = 0;

	std::vector<uint8_t> tmp_0(bin_0);
	std::vector<uint8_t> tmp_8(bin_8);
	std::vector<uint8_t> tmp_16(bin_16);
	std::vector<uint8_t> tmp_32(bin_32);

	Array array;
	array.append(tmp_0);  count++;
	array.append(tmp_8);  count++;
	array.append(tmp_16); count++;
	array.append(tmp_32); count++;

	CHECK(array.size() == count);
	CHECK(tmp_0.empty());
	CHECK(tmp_8.empty());
	CHECK(tmp_16.empty());
	CHECK(tmp_32.empty());

	// Check serialized data

	std::vector<uint8_t> data = serialize(array);

	// Check deserialized data

	Object object = deserialize(data);

	CHECK(object.isArray());
	Array& test = object.asArray();
	CHECK(test.size() == count);

	size_t index = 0;
	CHECK(test.object(index).is<std::vector<uint8_t>>());
	CHECK(test.object(index).as<std::vector<uint8_t>>() == bin_0);

	index++;
	CHECK(test.object(index).is<std::vector<uint8_t>>());
	CHECK(test.object(index).as<std::vector<uint8_t>>() == bin_8);

	index++;
	CHECK(test.object(index).is<std::vector<uint8_t>>());
	CHECK(test.object(index).as<std::vector<uint8_t>>() == bin_16);

	index++;
	CHECK(test.object(index).is<std::vector<uint8_t>>());
	CHECK(test.object(index).as<std::vector<uint8_t>>() == bin_32);
}
#endif // }}}


/**
 * \brief Append an Array.
 *
 * The \p array will be appended to the contents of this Array.
 *
 * \parcode
 * zakero::messagepack::Array sub_array;
 * sub_array.append(false);
 * sub_array.append(0x42);
 *
 * zakero::messagepack::Array array;
 * array.append(sub_array);
 * \endparcode
 *
 * \return The index location of where the \p value was stored.
 */
size_t Array::append(const Array& array ///< The Array to add
	) noexcept
{
	size_t index = object_vector.size();
	object_vector.emplace_back(Object{Array{}});

	Array& sub_array = object_vector[index].asArray();
	sub_array.object_vector = array.object_vector;

	return index;
}


#ifdef ZAKERO_MESSAGEPACK_IMPLEMENTATION_TEST // {{{
TEST_CASE("array/append/array (copy)")
{
	messagepack::Array sub_0;
	messagepack::Array sub_1;
		sub_1.appendNull();
	messagepack::Array sub_2;
		sub_2.append(true);
		sub_2.append(false);
	messagepack::Array sub_3;
		sub_3.append(std::string_view("Hello"));
		sub_3.append(std::string_view("World"));
	size_t count = 0;

	const messagepack::Array tmp_0 = sub_0;
	const messagepack::Array tmp_1 = sub_1;
	const messagepack::Array tmp_2 = sub_2;
	const messagepack::Array tmp_3 = sub_3;

	Array array;
	array.append(tmp_0); count++;
	array.append(tmp_1); count++;
	array.append(tmp_2); count++;
	array.append(tmp_3); count++;

	CHECK(array.size() == count);
	CHECK(tmp_0.size() == 0);
	CHECK(tmp_1.size() == 1);
	CHECK(tmp_2.size() == 2);
	CHECK(tmp_3.size() == 2);

	// Check serialized data

	std::vector<uint8_t> data = serialize(array);

	// Check deserialized data

	Object object = deserialize(data);

	CHECK(object.isArray());
	Array& test = object.asArray();
	CHECK(test.size() == count);

	size_t index = 0;
	CHECK(test.object(index).isArray());
	CHECK(test.object(index).asArray().size() == 0);

	index++;
	CHECK(test.object(index).isArray());
	CHECK(test.object(index).asArray().size() == 1);
	CHECK(test.object(index).asArray().object(0).isNull());

	index++;
	CHECK(test.object(index).isArray());
	CHECK(test.object(index).asArray().size() == 2);
	CHECK(test.object(index).asArray().object(0).is<bool>());
	CHECK(test.object(index).asArray().object(0).as<bool>() == true);
	CHECK(test.object(index).asArray().object(1).is<bool>());
	CHECK(test.object(index).asArray().object(1).as<bool>() == false);

	index++;
	CHECK(test.object(index).isArray());
	CHECK(test.object(index).asArray().size() == 2);
	CHECK(test.object(index).asArray().object(0).is<std::string>());
	CHECK(test.object(index).asArray().object(0).as<std::string>() == "Hello");
	CHECK(test.object(index).asArray().object(1).is<std::string>());
	CHECK(test.object(index).asArray().object(1).as<std::string>() == "World");
}
#endif // }}}


/**
 * \brief Append an Array.
 *
 * The \p array will be appended to the contents of this Array.
 *
 * \parcode
 * zakero::messagepack::Array sub_array;
 * sub_array.append(false);
 * sub_array.append(0x42);
 *
 * zakero::messagepack::Array array;
 * array.append(sub_array);
 * \endparcode
 *
 * \return The index location of where the \p value was stored.
 */
size_t Array::append(Array& array ///< The Array to add
	) noexcept
{
	size_t index = object_vector.size();
	object_vector.emplace_back(Object{Array{}});

	Array& sub_array = object_vector[index].asArray();
	sub_array.object_vector = std::move(array.object_vector);

	return index;
}


#ifdef ZAKERO_MESSAGEPACK_IMPLEMENTATION_TEST // {{{
TEST_CASE("array/append/array (move)")
{
	messagepack::Array sub_0;
	messagepack::Array sub_1;
		sub_1.appendNull();
	messagepack::Array sub_2;
		sub_2.append(true);
		sub_2.append(false);
	messagepack::Array sub_3;
		sub_3.append(std::string_view("Hello"));
		sub_3.append(std::string_view("World"));
	size_t count = 0;

	messagepack::Array tmp_0 = sub_0;
	messagepack::Array tmp_1 = sub_1;
	messagepack::Array tmp_2 = sub_2;
	messagepack::Array tmp_3 = sub_3;

	Array array;
	array.append(tmp_0); count++;
	array.append(tmp_1); count++;
	array.append(tmp_2); count++;
	array.append(tmp_3); count++;

	CHECK(array.size() == count);
	CHECK(tmp_0.size() == 0);
	CHECK(tmp_1.size() == 0);
	CHECK(tmp_2.size() == 0);
	CHECK(tmp_3.size() == 0);

	// Check serialized data

	std::vector<uint8_t> data = serialize(array);

	// Check deserialized data

	Object object = deserialize(data);

	CHECK(object.isArray());
	Array& test = object.asArray();
	CHECK(test.size() == count);

	size_t index = 0;
	CHECK(test.object(index).isArray());
	CHECK(test.object(index).asArray().size() == 0);

	index++;
	CHECK(test.object(index).isArray());
	CHECK(test.object(index).asArray().size() == 1);
	CHECK(test.object(index).asArray().object(0).isNull());

	index++;
	CHECK(test.object(index).isArray());
	CHECK(test.object(index).asArray().size() == 2);
	CHECK(test.object(index).asArray().object(0).is<bool>());
	CHECK(test.object(index).asArray().object(0).as<bool>() == true);
	CHECK(test.object(index).asArray().object(1).is<bool>());
	CHECK(test.object(index).asArray().object(1).as<bool>() == false);

	index++;
	CHECK(test.object(index).isArray());
	CHECK(test.object(index).asArray().size() == 2);
	CHECK(test.object(index).asArray().object(0).is<std::string>());
	CHECK(test.object(index).asArray().object(0).as<std::string>() == "Hello");
	CHECK(test.object(index).asArray().object(1).is<std::string>());
	CHECK(test.object(index).asArray().object(1).as<std::string>() == "World");
}
#endif // }}}


/**
 * \brief Append an extension.
 *
 * The \p value will be appended to the contents of this Array.
 *
 * \parcode
 * zakero::messagepack::Ext ext;
 * ext.type = 42;
 * ext.data = std::vector<uint8_t>(42, '*');
 *
 * zakero::messagepack::Array array;
 * array.append(ext);
 * \endparcode
 *
 * \return The index location of where the \p value was stored.
 */
size_t Array::append(const Ext& ext ///< The Ext to add
	) noexcept
{
	size_t index = object_vector.size();
	object_vector.emplace_back(Object{ext});

	return index;
}


#ifdef ZAKERO_MESSAGEPACK_IMPLEMENTATION_TEST // {{{
TEST_CASE("array/append/ext (copy)")
{
	const uint8_t chr_16 = '-';
	const uint8_t chr_32 = '|';

	Ext ext_0;
	ext_0.type = 0;
	ext_0.data = {};

	const Ext ext_16 =
	{	.data = std::vector<uint8_t>(16, chr_16)
	,	.type = 16
	};

	const Ext ext_32 =
	{	.data = std::vector<uint8_t>(32, chr_32)
	,	.type = 32
	};

	size_t count = 0;
	Array array;
	array.append(ext_0);  count++;
	array.append(ext_16); count++;
	array.append(ext_32); count++;

	CHECK(array.size() == count);
	CHECK(ext_0.data.size()  == 0);
	CHECK(ext_16.data.size() == 16);
	CHECK(ext_32.data.size() == 32);

	// Check serialized data

	std::vector<uint8_t> data = serialize(array);

	// Check deserialized data

	Object object = deserialize(data);

	CHECK(object.isArray());
	Array& test = object.asArray();
	CHECK(test.size() == count);

	size_t index = 0;
	CHECK(test.object(index).isExt() == true);
	CHECK(test.object(index).asExt().type == 0);
	CHECK(test.object(index).asExt().data.size() == 0);

	index++;
	CHECK(test.object(index).isExt() == true);
	CHECK(test.object(index).asExt().type == 16);
	CHECK(test.object(index).asExt().data.size() == 16);
	for(size_t i = 0; i < test.object(index).asExt().data.size(); i++)
	{
		CHECK(test.object(index).asExt().data[i] == chr_16);
	}

	index++;
	CHECK(test.object(index).isExt() == true);
	CHECK(test.object(index).asExt().type == 32);
	CHECK(test.object(index).asExt().data.size() == 32);
	for(size_t i = 0; i < test.object(index).asExt().data.size(); i++)
	{
		CHECK(test.object(index).asExt().data[i] == chr_32);
	}
}
#endif // }}}


/**
 * \brief Append an extension.
 *
 * The \p value will be appended to the contents of this Array.
 *
 * \parcode
 * zakero::messagepack::Ext ext;
 * ext.type = 42;
 * ext.data = std::vector<uint8_t>(42, '*');
 *
 * zakero::messagepack::Array array;
 * array.append(ext);
 * \endparcode
 *
 * \return The index location of where the \p value was stored.
 */
size_t Array::append(Ext& ext ///< The Ext to add
	) noexcept
{
	size_t index = object_vector.size();
	object_vector.push_back(Object{std::move(ext)});

	return index;
}


#ifdef ZAKERO_MESSAGEPACK_IMPLEMENTATION_TEST // {{{
TEST_CASE("array/append/ext (move)")
{
	const uint8_t chr_16 = '-';
	const uint8_t chr_32 = '|';

	Ext ext_0;
	ext_0.type = 0;
	ext_0.data = {};

	Ext ext_16;
	ext_16.type = 16;
	ext_16.data = std::vector<uint8_t>(16, chr_16);

	Ext ext_32;
	ext_32.type = 32;
	ext_32.data = std::vector<uint8_t>(32, chr_32);

	size_t count = 0;
	Array array;
	array.append(ext_0);  count++;
	array.append(ext_16); count++;
	array.append(ext_32); count++;

	CHECK(array.size() == count);
	CHECK(ext_16.data.size() == 0);
	CHECK(ext_32.data.size() == 0);

	// Check serialized data

	std::vector<uint8_t> data = serialize(array);

	// Check deserialized data

	Object object = deserialize(data);

	CHECK(object.isArray());
	Array& test = object.asArray();
	CHECK(test.size() == count);

	size_t index = 0;
	CHECK(test.object(index).isExt());
	CHECK(test.object(index).asExt().type == 0);
	CHECK(test.object(index).asExt().data.size() == 0);

	index++;
	CHECK(test.object(index).isExt());
	CHECK(test.object(index).asExt().type == 16);
	CHECK(test.object(index).asExt().data.size() == 16);
	for(size_t i = 0; i < test.object(index).asExt().data.size(); i++)
	{
		CHECK(test.object(index).asExt().data[i] == chr_16);
	}

	index++;
	CHECK(test.object(index).isExt());
	CHECK(test.object(index).asExt().type == 32);
	CHECK(test.object(index).asExt().data.size() == 32);
	for(size_t i = 0; i < test.object(index).asExt().data.size(); i++)
	{
		CHECK(test.object(index).asExt().data[i] == chr_32);
	}
}
#endif // }}}


/**
 * \brief Append a Map.
 *
 * The \p value will be appended to the contents of this Array.
 *
 * \parcode
 * zakero::messagepack::Map map;
 * map.set(Object{42}, Object{std::string("foo")});
 *
 * zakero::messagepack::Array array;
 * array.append(map);
 * \endparcode
 *
 * \return The index location of where the \p value was stored.
 */
size_t Array::append(const Map& map ///< The Map to add
	) noexcept
{
	size_t index = object_vector.size();
	object_vector.emplace_back(Object{map});

	return index;
}


#ifdef ZAKERO_MESSAGEPACK_IMPLEMENTATION_TEST // {{{
TEST_CASE("array/append/map (copy)")
{
	const Object key_1 = Object{true};
	const Object key_2 = Object{int64_t(0)};

	const std::string str("Hello, World!");
	const uint64_t    num(21);

	const Object val_1 = Object{str};
	const Object val_2 = Object{num};

	Map map_1;
	map_1.set(key_1, val_1);
	map_1.set(key_2, val_2);

	Map map_2;
	map_2.set(val_1, key_1);
	map_2.set(val_2, key_2);

	size_t count = 0;
	Array array;
	array.append((const Map)map_1); count++;
	array.append((const Map)map_2); count++;

	CHECK(map_1.size() == 2);
	CHECK(map_2.size() == 2);
	CHECK(array.size() == count);

	// Check serialized data

	std::vector<uint8_t> data = serialize(array);

	// Check deserialized data

	Object object = deserialize(data);

	CHECK(object.isArray());
	Array& test = object.asArray();
	CHECK(test.size() == count);

	size_t index = 0;
	CHECK(test.object(index).isMap());
	CHECK(test.object(index).asMap().size() == 2);
	CHECK(test.object(index).asMap().keyExists(key_1) == true);
	CHECK(test.object(index).asMap().at(key_1) == val_1);
	CHECK(test.object(index).asMap().keyExists(key_2) == true);
	CHECK(test.object(index).asMap().at(key_2) == val_2);

	index++;
	CHECK(test.object(index).isMap());
	CHECK(test.object(index).asMap().size() == 2);
	CHECK(test.object(index).asMap().keyExists(val_1) == true);
	CHECK(test.object(index).asMap().at(val_1) == key_1);
	CHECK(test.object(index).asMap().keyExists(val_2) == true);
	CHECK(test.object(index).asMap().at(val_2) == key_2);
}
#endif // }}}


/**
 * \brief Append a Map.
 *
 * The \p value will be appended to the contents of this Array.
 *
 * \parcode
 * zakero::messagepack::Map map;
 * map.set(Object{42}, Object{std::string("foo")});
 *
 * zakero::messagepack::Array array;
 * array.append(map);
 * \endparcode
 *
 * \return The index location of where the \p value was stored.
 */
size_t Array::append(Map& map ///< The Map to add
	) noexcept
{
	size_t index = object_vector.size();
	object_vector.push_back(Object{std::move(map)});

	return index;
}


#ifdef ZAKERO_MESSAGEPACK_IMPLEMENTATION_TEST // {{{
TEST_CASE("array/append/map (move)")
{
	const Object key_1 = Object{true};
	const Object key_2 = Object{int64_t(0)};

	const std::string str("Hello, World!");
	const uint64_t    num(21);

	const Object val_1 = Object{str};
	const Object val_2 = Object{num};

	Map map_1;
	map_1.set(key_1, val_1);
	map_1.set(key_2, val_2);

	Map map_2;
	map_2.set(val_1, key_1);
	map_2.set(val_2, key_2);

	size_t count = 0;
	Array array;
	array.append(map_1); count++;
	array.append(map_2); count++;

	CHECK(array.size() == count);
	CHECK(map_1.size() == 0);
	CHECK(map_2.size() == 0);

	// Check serialized data

	std::vector<uint8_t> data = serialize(array);

	// Check deserialized data

	Object object = deserialize(data);

	CHECK(object.isArray());
	Array& test = object.asArray();
	CHECK(test.size() == count);

	size_t index = 0;
	CHECK(test.object(index).isMap());
	CHECK(test.object(index).asMap().size() == 2);
	CHECK(test.object(index).asMap().keyExists(key_1) == true);
	CHECK(test.object(index).asMap().at(key_1) == val_1);
	CHECK(test.object(index).asMap().keyExists(key_2) == true);
	CHECK(test.object(index).asMap().at(key_2) == val_2);

	index++;
	CHECK(test.object(index).isMap());
	CHECK(test.object(index).asMap().size() == 2);
	CHECK(test.object(index).asMap().keyExists(val_1) == true);
	CHECK(test.object(index).asMap().at(val_1) == key_1);
	CHECK(test.object(index).asMap().keyExists(val_2) == true);
	CHECK(test.object(index).asMap().at(val_2) == key_2);
}
#endif // }}}


/**
 * \brief Append an Object.
 *
 * The \p value will be appended to the contents of this Array.
 *
 * \parcode
 * const zakero::messagepack::Object object{int8_t(42)};
 * zakero::messagepack::Array array;
 * array.append(object);
 * \endparcode
 *
 * \return The index location of where the \p value was stored.
 */
size_t Array::append(const Object& object ///< The object to add
	) noexcept
{
	const size_t index = object_vector.size();

	object_vector.push_back(object);

	return index;
}


#ifdef ZAKERO_MESSAGEPACK_IMPLEMENTATION_TEST // {{{
TEST_CASE("array/append/object (copy)")
{
	messagepack::Object obj_0 = Object{true};
	messagepack::Object obj_1 = Object{(uint64_t)42};
	messagepack::Object obj_2 = Object{std::string("foo")};

	const messagepack::Object tmp_0 = obj_0;
	const messagepack::Object tmp_1 = obj_1;
	const messagepack::Object tmp_2 = obj_2;
	size_t count = 0;

	Array array;
	array.append(tmp_0); count++;
	array.append(tmp_1); count++;
	array.append(tmp_2); count++;

	CHECK(array.size() == count);
	CHECK(tmp_0.isNull() == false);
	CHECK(tmp_1.isNull() == false);
	CHECK(tmp_2.isNull() == false);

	// Check serialized data

	std::vector<uint8_t> data = serialize(array);

	// Check deserialized data

	Object object = deserialize(data);

	CHECK(object.isArray());
	Array& test = object.asArray();
	CHECK(test.size() == count);

	size_t index = 0;
	CHECK(test.object(index).is<bool>());
	CHECK(test.object(index).as<bool>() == true);

	index++;
	CHECK(test.object(index).is<uint64_t>());
	CHECK(test.object(index).as<uint64_t>() == 42);

	index++;
	CHECK(test.object(index).is<std::string>());
	CHECK(test.object(index).as<std::string>() == "foo");
}
#endif // }}}


/**
 * \brief Append an Object.
 *
 * The \p value will be appended to the contents of this Array.
 *
 * \parcode
 * zakero::messagepack::Array array;
 * array.append( Object{ int8_t(42) } );
 * \endparcode
 *
 * \return The index location of where the \p value was stored.
 */
size_t Array::append(Object& object ///< The object to add
	) noexcept
{
	const size_t index = object_vector.size();

	object_vector.push_back(std::move(object));
	object = {};

	return index;
}


#ifdef ZAKERO_MESSAGEPACK_IMPLEMENTATION_TEST // {{{
TEST_CASE("array/append/object (move)")
{
	messagepack::Object obj_0 = Object{true};
	messagepack::Object obj_1 = Object{(uint64_t)42};
	messagepack::Object obj_2 = Object{std::string("foo")};

	messagepack::Object tmp_0 = obj_0;
	messagepack::Object tmp_1 = obj_1;
	messagepack::Object tmp_2 = obj_2;
	size_t count = 0;

	Array array;
	array.append(tmp_0); count++;
	array.append(tmp_1); count++;
	array.append(tmp_2); count++;

	CHECK(array.size() == count);
	CHECK(tmp_0.isNull() == true);
	CHECK(tmp_1.isNull() == true);
	CHECK(tmp_2.isNull() == true);

	// Check serialized data

	std::vector<uint8_t> data = serialize(array);

	// Check deserialized data

	Object object = deserialize(data);

	CHECK(object.isArray());
	Array& test = object.asArray();
	CHECK(test.size() == count);

	size_t index = 0;
	CHECK(test.object(index).is<bool>());
	CHECK(test.object(index).as<bool>() == true);

	index++;
	CHECK(test.object(index).is<uint64_t>());
	CHECK(test.object(index).as<uint64_t>() == 42);

	index++;
	CHECK(test.object(index).is<std::string>());
	CHECK(test.object(index).as<std::string>() == "foo");
}
#endif // }}}


/**
 * \brief Append a "Null" value.
 *
 * A "Null" value will be appended to the contents of this Array.
 *
 * \parcode
 * zakero::messagepack::Array array;
 * array.appendNull();
 * \endparcode
 *
 * \return The index location of where the value was stored.
 */
size_t Array::appendNull() noexcept
{
	const size_t index = object_vector.size();

	object_vector.emplace_back();

	return index;
}


#ifdef ZAKERO_MESSAGEPACK_IMPLEMENTATION_TEST // {{{
TEST_CASE("array/append/null")
{
	const size_t count = std::numeric_limits<uint16_t>::max() + 1;
	Array array;

	for(size_t i = 0; i < count; i++)
	{
		array.append(Object{true});
	}

	CHECK(array.size() == count);

	// Check serialized data

	std::vector<uint8_t> data = serialize(array);

	// Check deserialized data

	Object object = deserialize(data);

	CHECK(object.isArray());
	Array& test = object.asArray();
	CHECK(test.size() == count);

	for(size_t i = 0; i < count; i++)
	{
		CHECK(test.object(i).is<bool>());
		CHECK(test.object(i).as<bool>() == true);
	}
}
#endif // }}}


/**
 * \fn zakero::messagepack::Array::object(const size_t)
 *
 * \brief Access a data object.
 *
 * After data has been added to the Array, that data can still be access by 
 * using its index value. The data object's type will be the C++ datatype, not 
 * the MessagePack format type.
 *
 * The returned Object can be modified as needed.
 *
 * \parcode
 * zakero::messagepack::Array array;
 * size_t index_foo = array.append(int64_t(0));
 * size_t index_bar = array.append(int64_t(0));
 *
 * int64_t val = rand();
 * array.object(index_foo) = val;
 * if(val & 1)
 * {
 *      // Change to string
 * 	array.object(index_bar) = "That's odd...";
 * }
 * else
 * {
 *      // Change to boolean
 * 	array.object(index_bar) = true;
 * }
 * \endparcode
 *
 * \return The data object.
 *
 * \param  index  The index of the data object.
 */


// No tests needed, functionality is tested else where.


/**
 * \fn zakero::messagepack::Array::object(const size_t) const
 *
 * \brief Access a data object.
 *
 * After data has been added to the Array, that data can still be access by 
 * using its index value. The data object's type will be the C++ datatype, not 
 * the MessagePack format type.
 *
 * The returned Object is Read-Only.
 *
 * \parcode
 * zakero::messagepack::Array array;
 * size_t index_foo = array.append(int64_t(0));
 * size_t index_bar = array.append(int64_t(0));
 *
 * int64_t val = rand();
 * if(array.object(index_foo) > val)
 * {
 * 	std::cout << "Foo Bigger\n";
 * }
 *
 * if(array.object(index_bar) > val)
 * {
 * 	std::cout << "Bar Bigger\n";
 * }
 * \endparcode
 *
 * \return The data object.
 *
 * \param  index  The index of the data object.
 */


// No tests needed, functionality is tested else where.


/**
 * \fn zakero::messagepack::Array::clear()
 *
 * \brief Remove all data from the Array.
 *
 * Remove all data from the Array.
 */


// No tests needed, a pass-thru to the std::vector<Object>.


/**
 * \fn zakero::messagepack::Array::size()
 *
 * \brief Get the size of the Array.
 *
 * \return The Array size.
 */


// No tests needed, a pass-thru to the std::vector<Object>.

// }}} Array
// {{{ Ext

/**
 * \struct Ext
 *
 * \brief Extension Data.
 *
 * The MessagePack specification defines a structure to hold new data-types and 
 * this structure implements that feature. To add a new data-type, set the 
 * Ext::type to a positive value and then fill the Ext::data with the 
 * information to be stored.
 *
 * \note Negative Ext::type value are reserved for use by the MessagePack 
 * specification.
 *
 * As an example, to add a GIF data-type, define the type value then fill the 
 * Ext::data with the GIF.
 * 
 * \parcode
 * #define TYPE_GIF    2
 * #define INDEX_NAME  0
 * #define INDEX_FILE  1
 * #define INDEX_IMAGE 2
 *
 * zakero::messagepack::Array array = {};
 * array.append({std::string_view("Super-Sonic Scooter")});
 * array.append({std::string_view("super_sonic_scooter.gif")});
 *
 * zakero::messagepack::Ext gif = {};
 * gif.type = TYPE_GIF;
 * gif.data = loadGif("super_sonic_scooter.gif");
 * array.append(gif);
 *
 * auto data = zakero::messagepack::serialize(array);
 *
 * // ...somewhere later...
 *
 * zakero::messagepack::Object object = zakero::messagepack::deserialize(data);
 * zakero::messagepack::Array image = object.asArray();
 *
 * std::string image_name = image.object(INDEX_NAME).asString();
 * std::string image_file = image.object(INDEX_FILE).asString();
 *
 * zakero::messagepack::Ext raw_data = image.object(INDEX_IMAGE).asExt();
 * Image image;
 * if(raw_data.type == TYPE_GIF)
 * {
 * 	image = parseGif(raw_data.data);
 * }
 * \endparcode
 */

/**
 * \var Ext::data
 *
 * \brief Extension binary data.
 */

/**
 * \var Ext::type
 *
 * \brief A unique identifier for the extension.
 */

// }}} Ext
// {{{ Map

/**
 * \struct Map
 *
 * \brief A Key/Value collection of Objects.
 *
 * The MessagePack specification allows any Object to be the "key" of a map.  
 * As interesting as it would be to having a Map as the key to another Map, 
 * programmatically, it is not practical. This implementation limits the types 
 * of the "keys" to include all MessagePack types __except__ Array, Binary, 
 * Ext, and Map.
 *
 * The Map uses several std::map's to hold the "values". While it is possible 
 * to directly access these std::map's, it is recommended to use Map's methods 
 * since they ensure the uniqueness of the key and other checks.
 *
 * Objects can be tested to find out if they are Map by using Object::isMap() 
 * and converted into a Map with Object::asMap(). A Map can not be converted 
 * into an Object. However, an Object can be constructed using a Map.
 */

/**
 * \brief Set a key/value pair.
 *
 * The provided \p key / \p value pair will be added to the Map. If the \p key 
 * already exists, its value will be replaced with \p value.
 *
 * \parcode
 * zakero::messagepack::Map map;
 *
 * map.set({std::string("Error Code")}   , {uint64_t(42)});
 * map.set({std::string("Error Message")}, {std::string("All the errors!")});
 * \endparcode
 *
 * \return An error code.
 */
std::error_code Map::set(const Object& key   ///< The key
	, const Object&                value ///< The value
	) noexcept
{
	if(keyExists(key))
	{
		erase(key);
	}

	if(key.isNull())
	{
		null_map.clear();
		null_map.push_back(value);
	}
	else if(key.is<bool>())
	{
		bool_map[key.as<bool>()] = value;
	}
	else if(key.is<int64_t>())
	{
		int64_map[key.as<int64_t>()] = value;
	}
	else if(key.is<uint64_t>())
	{
		uint64_map[key.as<uint64_t>()] = value;
	}
	else if(key.is<float>())
	{
		float_map[key.as<float>()] = value;
	}
	else if(key.is<double>())
	{
		double_map[key.as<double>()] = value;
	}
	else if(key.is<std::string>())
	{
		string_map[key.as<std::string>()] = value;
	}

	return Error_Invalid_Format_Type;
}

#ifdef ZAKERO_MESSAGEPACK_IMPLEMENTATION_TEST // {{{
TEST_CASE("map/set (copy)")
{
	const Object key_null  = {};
	const Object key_zero  = {int64_t(0)};
	const Object val_null  = {};
	const Object val_zero  = {int64_t(0)};

	Map map;

	SUBCASE("Same Key, Same Value")
	{
		map.set(key_null, val_null);
		CHECK(map.size() == 1);
		const Object& obj_1 = map.at(key_null);
		CHECK(obj_1  == val_null);
		CHECK(&obj_1 != &val_null);

		map.set(key_null, val_null);
		CHECK(map.size() == 1);
		const Object& obj_2 = map.at(key_null);
		CHECK(obj_2  == val_null);
		CHECK(&obj_2 != &val_null);
	}

	SUBCASE("Same Key, Differnt Value")
	{
		map.set(key_null, val_null);
		CHECK(map.size() == 1);
		const Object& obj_1 = map.at(key_null);
		CHECK(obj_1 == val_null);

		map.set(key_null, val_zero);
		CHECK(map.size() == 1);
		const Object& obj_2 = map.at(key_null);
		CHECK(obj_2 == val_zero);
	}

	SUBCASE("Different Key, Same Value")
	{
		map.set(key_null, val_null);
		map.set(key_zero, val_null);
		CHECK(map.size() == 2);

		const Object& obj_1 = map.at(key_null);
		CHECK(obj_1 == val_null);

		const Object& obj_2 = map.at(key_zero);
		CHECK(obj_2 == val_null);
	}

	SUBCASE("Different Key, Different Value")
	{
		map.set(key_null, val_null);
		map.set(key_zero, val_zero);
		CHECK(map.size() == 2);

		const Object& obj_1 = map.at(key_null);
		CHECK(obj_1 == val_null);

		const Object& obj_2 = map.at(key_zero);
		CHECK(obj_2 == val_zero);
	}
}
#endif // }}}


/**
 * \brief Set a key/value pair.
 *
 * The provided \p key / \p value pair will be added to the Map. If the \p key 
 * already exists, its value will be replaced with \p value.
 *
 * \parcode
 * zakero::messagepack::Map map;
 *
 * map.set({std::string("Error Code")}   , {uint64_t(42)});
 * map.set({std::string("Error Message")}, {std::string("All the errors!")});
 * \endparcode
 *
 * \return An error code.
 */
std::error_code Map::set(Object& key   ///< The key
	, Object&                value ///< The value
	) noexcept
{
	if(keyExists(key))
	{
		erase(key);
	}

	if(key.isNull())
	{
		null_map.clear();
		null_map.push_back(value);
	}
	else if(key.is<bool>())
	{
		bool_map[key.as<bool>()] = value;
	}
	else if(key.is<int64_t>())
	{
		int64_map[key.as<int64_t>()] = value;
	}
	else if(key.is<uint64_t>())
	{
		uint64_map[key.as<uint64_t>()] = value;
	}
	else if(key.is<float>())
	{
		float_map[key.as<float>()] = value;
	}
	else if(key.is<double>())
	{
		double_map[key.as<double>()] = value;
	}
	else if(key.is<std::string>())
	{
		string_map[key.as<std::string>()] = value;
	}

	return Error_Invalid_Format_Type;
}


#ifdef ZAKERO_MESSAGEPACK_IMPLEMENTATION_TEST // {{{
TEST_CASE("map/set")
{
	Object key_true = Object{true};
	Object key_zero = Object{int64_t(0)};
	Object val_true = Object{true};
	Object val_zero = Object{int64_t(0)};

	Map map;

	SUBCASE("Same Key, Same Value")
	{
		map.set(key_true, val_true);
		CHECK(map.size() == 1);

		Object& obj_1 = map.at(key_true);
		CHECK(obj_1 == val_true);
		obj_1 = {val_zero};
		CHECK(map.at(key_true) == val_zero);

		map.set(key_true, val_zero);
		CHECK(map.size() == 1);

		Object& obj_2 = map.at(key_true);
		CHECK(obj_2 == val_zero);
	}

	SUBCASE("Same Key, Differnt Value")
	{
		map.set(key_true, val_true);
		CHECK(map.size() == 1);

		CHECK(map.at(key_true) == val_true);

		map.set(key_true, val_zero);
		CHECK(map.size() == 1);
		CHECK(map.at(key_true) == val_zero);
	}

	SUBCASE("Different Key, Same Value")
	{
		map.set(key_true, val_true);
		map.set(key_zero, val_true);
		CHECK(map.size() == 2);
		CHECK(map.at(key_true) == val_true);
		CHECK(map.at(key_zero) == val_true);
	}

	SUBCASE("Different Key, Different Value")
	{
		map.set(key_true, val_true);
		map.set(key_zero, val_zero);
		CHECK(map.size() == 2);
		CHECK(map.at(key_true) == val_true);
		CHECK(map.at(key_zero) == val_zero);
	}
}
#endif // }}}


/**
 * \brief Erase a key/value pair.
 *
 * If the specified \p key exists, the \p key and matching value will be 
 * removed frame the Map.
 *
 * \parcode
 * zakero::messagepack::Map map;
 *
 * // What is true?
 * map.set({true}, {uint64_t(123456)});
 *
 * // Truth can not be defined...
 * map.erase({true});
 * \endparcode
 */
void Map::erase(const Object& key ///< The key
	) noexcept
{
	if(key.isNull())
	{
		null_map.clear();
	}
	else if(key.is<bool>())
	{
		bool_map.erase(key.as<bool>());
	}
	else if(key.is<int64_t>())
	{
		int64_map.erase(key.as<int64_t>());
	}
	else if(key.is<uint64_t>())
	{
		uint64_map.erase(key.as<uint64_t>());
	}
	else if(key.is<float>())
	{
		float_map.erase(key.as<float>());
	}
	else if(key.is<double>())
	{
		double_map.erase(key.as<double>());
	}
	else if(key.is<std::string>())
	{
		string_map.erase(key.as<std::string>());
	}
}


#ifdef ZAKERO_MESSAGEPACK_IMPLEMENTATION_TEST // {{{
TEST_CASE("map/erase")
{
	Object key_nope = Object{};
	Object key_true = Object{true};
	Object key_zero = Object{int64_t(0)};
	Object val_null = Object{};

	Map map;

	map.erase(key_nope); // Nothing should happen

	map.set(key_true, val_null);
	map.set(key_zero, val_null);
	CHECK(map.keyExists(key_true) == true);
	CHECK(map.keyExists(key_zero) == true);

	map.erase(key_nope); // Nothing should happen
	CHECK(map.size() == 2);

	map.erase(key_true);
	CHECK(map.size() == 1);
	CHECK(map.keyExists(key_true) == false);
	CHECK(map.keyExists(key_zero) == true);

	map.erase(key_true);
	CHECK(map.size() == 1);
	CHECK(map.keyExists(key_true) == false);
	CHECK(map.keyExists(key_zero) == true);

	map.erase(key_zero);
	CHECK(map.size() == 0);
	CHECK(map.keyExists(key_true) == false);
	CHECK(map.keyExists(key_zero) == false);

	map.erase(key_zero);
	CHECK(map.size() == 0);
	CHECK(map.keyExists(key_true) == false);
	CHECK(map.keyExists(key_zero) == false);
}
#endif // }}}


/**
 * \brief Check if a key exists.
 *
 * Search the Map and return \true if the \p key exists. If the \p key was not 
 * found, return \false.
 *
 * \parcode
 * zakero::messagepack::Map map;
 *
 * map.set(Object{}, Object{});
 * if(map.keyExists(Object{}))
 * {
 * 	// In the Key of Null
 * }
 * \endparcode
 *
 * \retval true  The key exists.
 * \retval false The key does not exist.
 */
bool Map::keyExists(const Object& key ///< The key Object
	) const noexcept
{
	if(key.isNull())
	{
		return (null_map.empty() == false);
	}
	else if(key.is<bool>())
	{
		return bool_map.contains(key.as<bool>());
	}
	else if(key.is<int64_t>())
	{
		return int64_map.contains(key.as<int64_t>());
	}
	else if(key.is<uint64_t>())
	{
		return uint64_map.contains(key.as<uint64_t>());
	}
	else if(key.is<float>())
	{
		return float_map.contains(key.as<float>());
	}
	else if(key.is<double>())
	{
		return double_map.contains(key.as<double>());
	}
	else if(key.is<std::string>())
	{
		return string_map.contains(key.as<std::string>());
	}

	return false;
}


#ifdef ZAKERO_MESSAGEPACK_IMPLEMENTATION_TEST // {{{
TEST_CASE("map/keyexists")
{
	const Object key_true = Object{true};
	const Object key_zero = Object{int64_t(0)};
	const Object val_null = Object{};

	Map map;

	CHECK(map.size() == 0);
	CHECK(map.keyExists(key_true) == false);
	CHECK(map.keyExists(key_zero) == false);

	map.set(key_true, val_null);
	CHECK(map.keyExists(key_true) == true);
	CHECK(map.keyExists(key_zero) == false);

	map.set(key_zero, val_null);
	CHECK(map.keyExists(key_true) == true);
	CHECK(map.keyExists(key_zero) == true);
}
#endif // }}}


/**
 * \brief Get the value of a key.
 *
 * The value associated with the provided \p key will be returned. If the \p 
 * key does not exist, then a reference to the \p key will be returned.
 *
 * \parcode
 * zakero::messagepack::Map map;
 *
 * map.set(Object{uint64_t(42)}, Object{std::string("The Answer"});
 *
 * const zakero::messagepack::Object key = Object{true};
 * const zakero::messagepack::Object& object = map.at({true});
 *
 * if(&object == &key)
 * {
 * 	// key not found
 * }
 * \endparcode
 *
 * \return The value.
 */
const Object& Map::at(const Object& key ///< The key
	) const noexcept
{
	if(keyExists(key) == false)
	{
		return key;
	}

	if(key.isNull())
	{
		return null_map.at(0);
	}
	else if(key.is<bool>())
	{
		return bool_map.at(key.as<bool>());
	}
	else if(key.is<int64_t>())
	{
		return int64_map.at(key.as<int64_t>());
	}
	else if(key.is<uint64_t>())
	{
		return uint64_map.at(key.as<uint64_t>());
	}
	else if(key.is<float>())
	{
		return float_map.at(key.as<float>());
	}
	else if(key.is<double>())
	{
		return double_map.at(key.as<double>());
	}
	else if(key.is<std::string>())
	{
		return string_map.at(key.as<std::string>());
	}

	return key;
}


#ifdef ZAKERO_MESSAGEPACK_IMPLEMENTATION_TEST // {{{
TEST_CASE("map/valueof (const)")
{
	Map map;

	SUBCASE("Exists")
	{
		const Object key_null   = {};
		const Object key_bool   = {true};
		const Object key_int64  = {int64_t(0)};
		const Object key_uint64 = {uint64_t(0)};
		const Object key_float  = {float(0)};
		const Object key_double = {double(0)};
		const Object key_string = {std::string("_")};

		const Object value_0 = {uint64_t(0)};
		const Object value_1 = {uint64_t(1)};
		const Object value_2 = {uint64_t(2)};
		const Object value_3 = {uint64_t(3)};
		const Object value_4 = {uint64_t(4)};
		const Object value_5 = {uint64_t(5)};
		const Object value_6 = {uint64_t(6)};

		map.set(key_null,   value_0);
		map.set(key_bool,   value_1);
		map.set(key_int64,  value_2);
		map.set(key_uint64, value_3);
		map.set(key_float,  value_4);
		map.set(key_double, value_5);
		map.set(key_string, value_6);

		CHECK(map.at(key_null)   == value_0);
		CHECK(map.at(key_bool)   == value_1);
		CHECK(map.at(key_int64)  == value_2);
		CHECK(map.at(key_uint64) == value_3);
		CHECK(map.at(key_float)  == value_4);
		CHECK(map.at(key_double) == value_5);
		CHECK(map.at(key_string) == value_6);
	}

	SUBCASE("Not Exists")
	{
		const Object  bad_key = {};
		const Object& bad_val = map.at(bad_key);
		CHECK(&bad_key == &bad_val);
	}
}
#endif // }}}


/**
 * \brief Get the value of a key.
 *
 * The value associated with the provided \p key will be returned. If the \p 
 * key does not exist, then a reference to the \p key will be returned.  
 * Checking if the key exists (keyExists()) is more reliable than using this 
 * error handling.
 *
 * \parcode
 * zakero::messagepack::Map map;
 *
 * map.set(Object{uint64_t(42)}, Object{std::string("The Answer"});
 * zakero::messagepack::Object& thing = map.at({uint64_t(42)});
 *
 * zakero::messagepack::Object key = Object{true};
 * zakero::messagepack::Object& object = map.at(key);
 *
 * if(&object == &key)
 * {
 * 	// key not found
 * }
 * \endparcode
 *
 * \return The value.
 */
Object& Map::at(Object& key ///< The key
	) noexcept
{
	if(keyExists(key) == false)
	{
		return key;
	}

	if(key.isNull())
	{
		return null_map.at(0);
	}
	else if(key.is<bool>())
	{
		return bool_map.at(key.as<bool>());
	}
	else if(key.is<int64_t>())
	{
		return int64_map.at(key.as<int64_t>());
	}
	else if(key.is<uint64_t>())
	{
		return uint64_map.at(key.as<uint64_t>());
	}
	else if(key.is<float>())
	{
		return float_map.at(key.as<float>());
	}
	else if(key.is<double>())
	{
		return double_map.at(key.as<double>());
	}
	else if(key.is<std::string>())
	{
		return string_map.at(key.as<std::string>());
	}

	return key;
}


#ifdef ZAKERO_MESSAGEPACK_IMPLEMENTATION_TEST // {{{
TEST_CASE("map/valueof")
{
	Map map;

	SUBCASE("Exists")
	{
		Object key_null   = {};
		Object key_bool   = {true};
		Object key_int64  = {int64_t(0)};
		Object key_uint64 = {uint64_t(0)};
		Object key_float  = {float(0)};
		Object key_double = {double(0)};
		Object key_string = {std::string("_")};

		Object value_0 = {uint64_t(0)};
		Object value_1 = {uint64_t(1)};
		Object value_2 = {uint64_t(2)};
		Object value_3 = {uint64_t(3)};
		Object value_4 = {uint64_t(4)};
		Object value_5 = {uint64_t(5)};
		Object value_6 = {uint64_t(6)};

		map.set(key_null,   value_0);
		map.set(key_bool,   value_1);
		map.set(key_int64,  value_2);
		map.set(key_uint64, value_3);
		map.set(key_float,  value_4);
		map.set(key_double, value_5);
		map.set(key_string, value_6);

		CHECK(map.at(key_null)   == value_0);
		CHECK(map.at(key_bool)   == value_1);
		CHECK(map.at(key_int64)  == value_2);
		CHECK(map.at(key_uint64) == value_3);
		CHECK(map.at(key_float)  == value_4);
		CHECK(map.at(key_double) == value_5);
		CHECK(map.at(key_string) == value_6);

		map.at(key_null) = {false};
		CHECK(map.at(key_null) == Object{false});
	}

	SUBCASE("Not Exists")
	{
		Object  bad_key = {};
		Object& bad_val = map.at(bad_key);
		CHECK(&bad_key == &bad_val);
	}
}
#endif // }}}


/**
 * \fn zakero::messagepack::Map::clear()
 *
 * \brief Remove the contents of the Map.
 *
 * All of the key/value pairs will be removed.
 */
void Map::clear() noexcept
{
	null_map.clear();
	bool_map.clear();
	int64_map.clear();
	uint64_map.clear();
	float_map.clear();
	double_map.clear();
	string_map.clear();
}


/**
 * \brief Get the size of the Map.
 *
 * \return The number of key/value pairs.
 */
size_t Map::size() const noexcept
{
	const size_t size = null_map.size()
		+ bool_map.size()
		+ int64_map.size()
		+ uint64_map.size()
		+ float_map.size()
		+ double_map.size()
		+ string_map.size()
		;

	return size;
}


// }}} Map
// {{{ Object

/**
 * \struct Object
 *
 * \brief A Data Object.
 *
 * The role of this object is to store all the data-types in the MessagePack 
 * specification. This is accomplish by using the `std::variant` and a 
 * collection of helper methods to reduce the verbosity of templates.
 *
 * \note The `std::monostate` is used to represent `null`.
 *
 * Once an Object has been set to a type, it is an error to cast the object to 
 * any other type.
 *
 * \parcode
 * zakero::messagepack::Object object;
 *
 * object = {true}; // Object is now a boolean
 * int64_t value = object.as<int64_t>(); // Error: Object is not a int64_t
 *
 * // Reusing the same object...
 * object = {int64_t(42)}; // Object is now a int64_t
 * value = object.as<int64_t>(); // Ok: Object is a int64_t
 * \endparcode
 */


/**
 * \fn zakero::messagepack::Object::as()
 *
 * \brief Convert to type `T`.
 *
 * The Object will be converted so that it will be treated __as__ the requested 
 * \p T type.
 *
 * \parcode
 * zakero::messagepack::Object object = {true};
 *
 * bool b = object.as<bool>();
 * \endparcode
 *
 * \return The request data-type.
 *
 * \tparam T The data-type to convert to.
 */


/**
 * \fn zakero::messagepack::Object::as() const
 *
 * \brief Convert to type `T`.
 *
 * The Object will be converted so that it will be treated __as__ the requested 
 * \p T type.
 *
 * \parcode
 * zakero::messagepack::Object object = {true};
 *
 * bool b = object.as<bool>();
 * \endparcode
 *
 * \return The request data-type.
 *
 * \tparam T The data-type to convert to.
 */


/**
 * \fn zakero::messagepack::Object::asArray()
 *
 * \brief Convert to an Array.
 *
 * The same as: `object.as<zakero::messagepack::Array>()`
 *
 * \return A reference to an Array.
 *
 * \see as()
 */


/**
 * \fn zakero::messagepack::Object::asArray() const
 *
 * \brief Convert to an Array.
 *
 * The same as: `object.as<zakero::messagepack::Array>()`
 *
 * \return A reference to an Array.
 *
 * \see as()
 */


/**
 * \fn zakero::messagepack::Object::asBinary()
 *
 * \brief Convert to a std::vector<uint8_t>.
 *
 * The same as: `object.as<std::vector<uint8_t>>()`
 *
 * \return A reference to a std::vector<uint8_t>.
 *
 * \see as()
 */


/**
 * \fn zakero::messagepack::Object::asBinary() const
 *
 * \brief Convert to a std::vector<uint8_t>.
 *
 * The same as: `object.as<std::vector<uint8_t>>()`
 *
 * \return A reference to a std::vector<uint8_t>.
 *
 * \see as()
 */


/**
 * \fn zakero::messagepack::Object::asExt()
 *
 * \brief Convert to an Ext.
 *
 * The same as: `object.as<zakero::messagepack::Ext>()`
 *
 * \return A reference to an Ext.
 *
 * \see as()
 */


/**
 * \fn zakero::messagepack::Object::asExt() const
 *
 * \brief Convert to an Ext.
 *
 * The same as: `object.as<zakero::messagepack::Ext>()`
 *
 * \return A reference to an Ext.
 *
 * \see as()
 */


/**
 * \fn zakero::messagepack::Object::asMap()
 *
 * \brief Convert to a Map.
 *
 * The same as: `object.as<zakero::messagepack::Map>()`
 *
 * \return A reference to a Map.
 *
 * \see as()
 */


/**
 * \fn zakero::messagepack::Object::asMap() const
 *
 * \brief Convert to a Map.
 *
 * The same as: `object.as<zakero::messagepack::Map>()`
 *
 * \return A reference to a Map.
 *
 * \see as()
 */


/**
 * \fn zakero::messagepack::Object::asString() const
 *
 * \brief Convert to a std::string.
 *
 * The same as: `object.as<std::string>()`
 *
 * \return A reference to a std::string.
 *
 * \see as()
 */


/**
 * \fn zakero::messagepack::Object::is() const
 *
 * \brief Is Object of type `T`.
 *
 * The Object will be checked to see if it is of type `T`.
 *
 * \parcode
 * zakero::messagepack::Object object = {int64_t(123)};
 *
 * bool is_int = object.is<int64_t>();
 * \endparcode
 *
 * \retval true  The Object is of type `T`
 * \retval false The Object is not of type `T`
 *
 * \tparam T The data-type to check.
 */


/**
 * \fn zakero::messagepack::Object::isArray()
 *
 * \brief Is Object an Array?
 *
 * The same as: `object.is<zakero::messagepack::Array>()`
 *
 * \retval true  The Object is an Array
 * \retval false The Object is not an Array
 *
 * \see is()
 */


/**
 * \fn zakero::messagepack::Object::isBinary()
 *
 * \brief Is Object binary data?
 *
 * The same as: `object.is<std::vector<uint8_t>>()`
 *
 * \retval true  The Object is a std::vector<uint8_t>
 * \retval false The Object is not a std::vector<uint8_t>
 *
 * \see is()
 */


/**
 * \fn zakero::messagepack::Object::isExt()
 *
 * \brief Is Object an Ext?
 *
 * The same as: `object.is<zakero::messagepack::Ext>()`
 *
 * \retval true  The Object is an Ext
 * \retval false The Object is not an Ext
 *
 * \see is()
 */


/**
 * \fn zakero::messagepack::Object::isMap()
 *
 * \brief Is Object a Map?
 *
 * The same as: `object.is<zakero::messagepack::Map>()`
 *
 * \retval true  The Object is a Map
 * \retval false The Object is not a Map
 *
 * \see is()
 */


/**
 * \fn zakero::messagepack::Object::isNull()
 *
 * \brief Does the Object represent a `null`?
 *
 * The same as: `object.is<std::monostate>()`
 *
 * \retval true  The Object is a std::monostate
 * \retval false The Object is not a std::monostate
 *
 * \see is()
 */


/**
 * \fn zakero::messagepack::Object::isString()
 *
 * \brief Is Object a std::string?
 *
 * The same as: `object.is<std::string>()`
 *
 * \retval true  The Object is a std::string
 * \retval false The Object is not a std::string
 *
 * \see is()
 */

// }}} Object
// {{{ Extensions
// {{{ Extensions: Timestamp

/**
 * \brief Timestamp Extension Check.
 *
 * Use this method to determine if the \p object is a MessagePack Timestamp 
 * Extension.
 *
 * \parcode
 * std::vector<uint8_t> data = getSerializedData();
 * zakero::messagepack::Object obj = zakero::messagepack::deserialize(data);
 *
 * if(zakero::messagepack::extensionTimestampCheck(obj) == false)
 * {
 * 	return ERROR_INVALID_TIMESTAMP;
 * }
 * \endparcode
 *
 * \retval true  The \p object is a Timestamp extension.
 * \retval false The \p object is not a Timestamp extension.
 */
bool extensionTimestampCheck(const Object& object ///< The Ext to check.
	) noexcept
{
	if(object.isExt() == true)
	{
		const Ext& ext = object.asExt();

		if(ext.type == -1)
		{
			if(ext.data.size() == 4
				|| ext.data.size() == 8
				|| ext.data.size() == 12
				)
			{
				return true;
			}
		}
	}

	return false;
}


#ifdef ZAKERO_MESSAGEPACK_IMPLEMENTATION_TEST // {{{
TEST_CASE("extension/timestamp/check")
{
	Object object = {Ext{}};
	Ext& ext      = object.asExt();

	CHECK(extensionTimestampCheck(object) == false);

	// --- Bad Ext.type value --- //

	ext.data = std::vector<uint8_t>();
	CHECK(extensionTimestampCheck(object) == false);

	ext.data = std::vector<uint8_t>(1, 0);
	CHECK(extensionTimestampCheck(object) == false);

	ext.data = std::vector<uint8_t>(4, 0);
	CHECK(extensionTimestampCheck(object) == false);

	ext.data = std::vector<uint8_t>(8, 0);
	CHECK(extensionTimestampCheck(object) == false);

	ext.data = std::vector<uint8_t>(12, 0);
	CHECK(extensionTimestampCheck(object) == false);

	// --- Good Ext.type value --- //

	ext.type = -1;
	ext.data = std::vector<uint8_t>();
	CHECK(extensionTimestampCheck(object) == false);

	ext.data = std::vector<uint8_t>();
	CHECK(extensionTimestampCheck(object) == false);

	ext.data = std::vector<uint8_t>(1, 0);
	CHECK(extensionTimestampCheck(object) == false);

	ext.data = std::vector<uint8_t>(4, 0);
	CHECK(extensionTimestampCheck(object) == true);

	ext.data = std::vector<uint8_t>(8, 0);
	CHECK(extensionTimestampCheck(object) == true);

	ext.data = std::vector<uint8_t>(12, 0);
	CHECK(extensionTimestampCheck(object) == true);
}
#endif // }}}


/**
 * \brief Convert MessagePack Timestamp extension into a `struct timespec`.
 *
 * Conversion from Object to `struct timespec` is performed by this method. If 
 * the provided \p object is not a valid Timestamp extension then an empty 
 * `struct timespec` will be returned.
 *
 * \parcode
 * std::vector<uint8_t> data = getSerializedData();
 * zakero::messagepack::Object obj = zakero::messagepack::deserialize(data);
 * struct timespec ts = zakero::messagepack::extensionTimestampConvert(obj);
 *
 * char buf[128];
 * std::strftime(buf, sizeof(buf), "%D %T", std::gmtime(&ts.tv_sec));
 * std::printf("Time: %s.%09ld UTC\n", buf, ts.tv_nsec);
 * \endparcode
 *
 * \return A `struct timespec`.
 */
struct timespec extensionTimestampConvert(const Object& object ///< The Ext data.
	) noexcept
{
	if(object.isExt() == false)
	{
		return {};
	}

	const Ext& ext = object.asExt();

	if(ext.type != -1)
	{
		return {};
	}

	switch(ext.data.size())
	{
		case 4:
		{
			Convert.uint64 = 0;
			Convert_Byte3 = ext.data[0];
			Convert_Byte2 = ext.data[1];
			Convert_Byte1 = ext.data[2];
			Convert_Byte0 = ext.data[3];

			timespec ts =
			{	.tv_sec  = Convert.uint32
			,	.tv_nsec = 0
			};

			return ts;
		}

		case 8:
		{
			Convert.uint64 = 0;
			Convert_Byte3 = ext.data[0];
			Convert_Byte2 = ext.data[1];
			Convert_Byte1 = ext.data[2];
			Convert_Byte0 = ext.data[3];
			const uint32_t nsec = Convert.uint32 >> 2;

			Convert.uint64 = 0;
			Convert_Byte4 = ext.data[3];
			Convert_Byte3 = ext.data[4];
			Convert_Byte2 = ext.data[5];
			Convert_Byte1 = ext.data[6];
			Convert_Byte0 = ext.data[7];
			const int64_t sec = Convert.int64 & 0x0000'0003'ffff'ffff;

			timespec ts =
			{	.tv_sec  = sec
			,	.tv_nsec = nsec
			};

			return ts;
		}

		case 12:
		{
			Convert.uint64 = 0;
			Convert_Byte3 = ext.data[0];
			Convert_Byte2 = ext.data[1];
			Convert_Byte1 = ext.data[2];
			Convert_Byte0 = ext.data[3];
			const uint32_t nsec = Convert.uint32;

			Convert.uint64 = 0;
			Convert_Byte7 = ext.data[ 4];
			Convert_Byte6 = ext.data[ 5];
			Convert_Byte5 = ext.data[ 6];
			Convert_Byte4 = ext.data[ 7];
			Convert_Byte3 = ext.data[ 8];
			Convert_Byte2 = ext.data[ 9];
			Convert_Byte1 = ext.data[10];
			Convert_Byte0 = ext.data[11];
			const int64_t sec = Convert.int64;

			timespec ts =
			{	.tv_sec  = sec
			,	.tv_nsec = nsec
			};

			return ts;
		}
	}

	return {};
}


// Test is below


/**
 * \brief Convert a `struct timespec` into a MessagePack Timestamp extension.
 *
 * Conversion from a `struct timespec` into the MessagePack Timestamp extension 
 * is handled by this method.
 *
 * \parcode
 * std::timespec ts;
 * std::timespec_get(&ts, TIME_UTC);
 *
 * zakero::messagepack::Object object =
 * 	zakero::messagepack::extensionTimestampConvert(ts);
 *
 * std::vector<uint8_t> data = zakero::messagepack::serialize(object);
 * \endparcode
 *
 * \return A MessagePack Object.
 */
Object extensionTimestampConvert(const struct timespec& ts ///< The time data
	) noexcept
{
	Object object = {Ext{}};
	Ext&   ext    = object.asExt();

	if((ts.tv_sec >> 34) == 0)
	{
		Convert.uint64 = (ts.tv_nsec << 34) | ts.tv_sec;
		if((Convert.uint64 & 0xffff'ffff'0000'0000) == 0)
		{
			ext.type = -1;
			ext.data.resize(4);

			size_t index = 0;
			ext.data[index++] = Convert_Byte3;
			ext.data[index++] = Convert_Byte2;
			ext.data[index++] = Convert_Byte1;
			ext.data[index++] = Convert_Byte0;

			return object;
		}

		ext.type = -1;
		ext.data.resize(8);

		size_t index = 0;
		ext.data[index++] = Convert_Byte7;
		ext.data[index++] = Convert_Byte6;
		ext.data[index++] = Convert_Byte5;
		ext.data[index++] = Convert_Byte4;
		ext.data[index++] = Convert_Byte3;
		ext.data[index++] = Convert_Byte2;
		ext.data[index++] = Convert_Byte1;
		ext.data[index++] = Convert_Byte0;

		return object;
	}

	ext.type = -1;
	ext.data.resize(12);

	size_t index = 0;
	Convert.uint64 = ts.tv_nsec;
	ext.data[index++] = Convert_Byte3;
	ext.data[index++] = Convert_Byte2;
	ext.data[index++] = Convert_Byte1;
	ext.data[index++] = Convert_Byte0;

	Convert.uint64 = ts.tv_sec;
	ext.data[index++] = Convert_Byte7;
	ext.data[index++] = Convert_Byte6;
	ext.data[index++] = Convert_Byte5;
	ext.data[index++] = Convert_Byte4;
	ext.data[index++] = Convert_Byte3;
	ext.data[index++] = Convert_Byte2;
	ext.data[index++] = Convert_Byte1;
	ext.data[index++] = Convert_Byte0;

	return object;
}

#ifdef ZAKERO_MESSAGEPACK_IMPLEMENTATION_TEST // {{{
TEST_CASE("extension/timestamp/convert/32bit")
{
	SUBCASE("min")
	{
		const uint64_t sec  = 0;
		const uint32_t nsec = 0;

		struct timespec time =
		{	.tv_sec  = sec
		,	.tv_nsec = nsec
		};

		Object object = extensionTimestampConvert(time);
		{
			Ext& ext = object.asExt();
			CHECK(ext.type        == -1);
			CHECK(ext.data.size() == 4);
		}

		std::vector<uint8_t> data = serialize(object);
		CHECK(data.size() == 6);
		size_t index = 0;
		CHECK(data[index++] == (uint8_t)Format::Fixed_Ext4);
		CHECK(data[index++] == (uint8_t)-1);
		CHECK(data[index++] == 0);
		CHECK(data[index++] == 0);
		CHECK(data[index++] == 0);
		CHECK(data[index++] == 0);

		object = deserialize(data);
		CHECK(object.isExt() == true);

		Ext& ext = object.asExt();
		CHECK(ext.type        == -1);
		CHECK(ext.data.size() == 4);

		time = extensionTimestampConvert(object);
		CHECK(time.tv_sec  == sec);
		CHECK(time.tv_nsec == nsec);
	}

	SUBCASE("max")
	{
		const uint64_t sec  = 0x0000'0000'ffff'ffff;
		const uint32_t nsec = 0;

		struct timespec time =
		{	.tv_sec  = sec
		,	.tv_nsec = nsec
		};

		Object object = extensionTimestampConvert(time);
		{
			Ext& ext = object.asExt();
			CHECK(ext.type        == -1);
			CHECK(ext.data.size() == 4);
		}

		std::vector<uint8_t> data = serialize(object);
		CHECK(data.size() == 6);
		size_t index = 0;
		CHECK(data[index++] == (uint8_t)Format::Fixed_Ext4);
		CHECK(data[index++] == (uint8_t)-1);
		CHECK(data[index++] == 0xff);
		CHECK(data[index++] == 0xff);
		CHECK(data[index++] == 0xff);
		CHECK(data[index++] == 0xff);

		object = deserialize(data);
		CHECK(object.isExt() == true);

		Ext& ext = object.asExt();
		CHECK(ext.type        == -1);
		CHECK(ext.data.size() == 4);

		time = extensionTimestampConvert(object);
		CHECK(time.tv_sec  == sec);
		CHECK(time.tv_nsec == nsec);
	}

	SUBCASE("pattern")
	{
		const uint64_t sec  = 0x12345678;
		const uint32_t nsec = 0;

		struct timespec time =
		{	.tv_sec  = sec
		,	.tv_nsec = nsec
		};

		Object object = extensionTimestampConvert(time);
		{
			Ext& ext = object.asExt();
			CHECK(ext.type        == -1);
			CHECK(ext.data.size() == 4);
		}

		std::vector<uint8_t> data = serialize(object);
		CHECK(data.size() == 6);
		size_t index = 0;
		CHECK(data[index++] == (uint8_t)Format::Fixed_Ext4);
		CHECK(data[index++] == (uint8_t)-1);
		CHECK(data[index++] == 0x12);
		CHECK(data[index++] == 0x34);
		CHECK(data[index++] == 0x56);
		CHECK(data[index++] == 0x78);

		object = deserialize(data);
		CHECK(object.isExt() == true);

		Ext& ext = object.asExt();
		CHECK(ext.type        == -1);
		CHECK(ext.data.size() == 4);

		time = extensionTimestampConvert(object);
		CHECK(time.tv_sec  == sec);
		CHECK(time.tv_nsec == nsec);
	}
}

TEST_CASE("extension/timestamp/convert/64bit")
{
	SUBCASE("min")
	{
		const uint64_t sec  = 0x0000'0002'0000'0000;
		const uint32_t nsec = 0;

		struct timespec time =
		{	.tv_sec  = sec
		,	.tv_nsec = nsec
		};

		Object object = extensionTimestampConvert(time);
		{
			Ext& ext = object.asExt();
			CHECK(ext.type        == -1);
			CHECK(ext.data.size() == 8);
		}

		std::vector<uint8_t> data = serialize(object);
		CHECK(data.size() == 10);
		size_t index = 0;
		CHECK(data[index++] == (uint8_t)Format::Fixed_Ext8);
		CHECK(data[index++] == (uint8_t)-1);
		CHECK(data[index++] == 0x00);
		CHECK(data[index++] == 0x00);
		CHECK(data[index++] == 0x00);
		CHECK(data[index++] == 0x02);
		CHECK(data[index++] == 0x00);
		CHECK(data[index++] == 0x00);
		CHECK(data[index++] == 0x00);
		CHECK(data[index++] == 0x00);

		object = deserialize(data);
		CHECK(object.isExt() == true);

		Ext& ext = object.asExt();
		CHECK(ext.type        == -1);
		CHECK(ext.data.size() == 8);

		time = extensionTimestampConvert(object);
		CHECK(time.tv_sec  == sec);
		CHECK(time.tv_nsec == nsec);
	}

	SUBCASE("max")
	{
		const uint64_t sec  = 0x0000'0003'ffff'ffff;
		const uint32_t nsec = 0x3fff'ffff;

		struct timespec time =
		{	.tv_sec  = sec
		,	.tv_nsec = nsec
		};

		Object object = extensionTimestampConvert(time);
		{
			Ext& ext = object.asExt();
			CHECK(ext.type        == -1);
			CHECK(ext.data.size() == 8);
		}

		std::vector<uint8_t> data = serialize(object);
		CHECK(data.size() == 10);
		size_t index = 0;
		CHECK(data[index++] == (uint8_t)Format::Fixed_Ext8);
		CHECK(data[index++] == (uint8_t)-1);
		CHECK(data[index++] == 0xff);
		CHECK(data[index++] == 0xff);
		CHECK(data[index++] == 0xff);
		CHECK(data[index++] == 0xff);
		CHECK(data[index++] == 0xff);
		CHECK(data[index++] == 0xff);
		CHECK(data[index++] == 0xff);
		CHECK(data[index++] == 0xff);

		object = deserialize(data);
		CHECK(object.isExt() == true);

		Ext& ext = object.asExt();
		CHECK(ext.type        == -1);
		CHECK(ext.data.size() == 8);

		time = extensionTimestampConvert(object);
		CHECK(time.tv_sec  == sec);
		CHECK(time.tv_nsec == nsec);
	}

	SUBCASE("pattern")
	{
		const uint64_t sec  = 0x0000'0001'2345'6789;
		const uint32_t nsec = 0x0fed'cba9;
		// 0x0fed'cba9
		// 0b0000'1111'1110'1101'1100'1011'1010'1001
		//                                      << 2
		// 0b0011'1111'1011'0111'0010'1110'1010'0100
		// 0x3fb7'2ea4

		struct timespec time =
		{	.tv_sec  = sec
		,	.tv_nsec = nsec
		};

		Object object = extensionTimestampConvert(time);
		{
			Ext& ext = object.asExt();
			CHECK(ext.type        == -1);
			CHECK(ext.data.size() == 8);
		}

		std::vector<uint8_t> data = serialize(object);
		CHECK(data.size() == 10);
		size_t index = 0;
		CHECK(data[index++] == (uint8_t)Format::Fixed_Ext8);
		CHECK(data[index++] == (uint8_t)-1);
		CHECK(data[index++] == 0x3f);
		CHECK(data[index++] == 0xb7);
		CHECK(data[index++] == 0x2e);
		CHECK(data[index++] == 0xa5); // 0xa4 | 0x01
		CHECK(data[index++] == 0x23);
		CHECK(data[index++] == 0x45);
		CHECK(data[index++] == 0x67);
		CHECK(data[index++] == 0x89);

		object = deserialize(data);
		CHECK(object.isExt() == true);

		Ext& ext = object.asExt();
		CHECK(ext.type        == -1);
		CHECK(ext.data.size() == 8);

		time = extensionTimestampConvert(object);
		CHECK(time.tv_sec  == sec);
		CHECK(time.tv_nsec == nsec);
	}
}

TEST_CASE("extension/timestamp/convert/96bit")
{
	SUBCASE("min")
	{
		const int64_t  sec  = 0x0000'0004'0000'0000;
		const uint64_t nsec = 0x0000'0000;

		struct timespec time =
		{	.tv_sec  = sec
		,	.tv_nsec = nsec
		};

		Object object = extensionTimestampConvert(time);
		{
			Ext& ext = object.asExt();
			CHECK(ext.type        == -1);
			CHECK(ext.data.size() == 12);
		}

		std::vector<uint8_t> data = serialize(object);
		CHECK(data.size() == 15);
		size_t index = 0;
		CHECK(data[index++] == (uint8_t)Format::Ext8);
		CHECK(data[index++] == 12);
		CHECK(data[index++] == (uint8_t)-1);
		// nsec
		CHECK(data[index++] == 0x00);
		CHECK(data[index++] == 0x00);
		CHECK(data[index++] == 0x00);
		CHECK(data[index++] == 0x00);
		// sec
		CHECK(data[index++] == 0x00);
		CHECK(data[index++] == 0x00);
		CHECK(data[index++] == 0x00);
		CHECK(data[index++] == 0x04);
		CHECK(data[index++] == 0x00);
		CHECK(data[index++] == 0x00);
		CHECK(data[index++] == 0x00);
		CHECK(data[index++] == 0x00);

		object = deserialize(data);
		CHECK(object.isExt() == true);

		Ext& ext = object.asExt();
		CHECK(ext.type        == -1);
		CHECK(ext.data.size() == 12);

		time = extensionTimestampConvert(object);
		CHECK(time.tv_sec  == sec);
		CHECK(time.tv_nsec == nsec);
	}

	SUBCASE("max")
	{
		const int64_t  sec  = 0x7fff'ffff'ffff'ffff;
		const uint64_t nsec = 0xffff'ffff;

		struct timespec time =
		{	.tv_sec  = sec
		,	.tv_nsec = nsec
		};

		Object object = extensionTimestampConvert(time);
		{
			Ext& ext = object.asExt();
			CHECK(ext.type        == -1);
			CHECK(ext.data.size() == 12);
		}

		std::vector<uint8_t> data = serialize(object);
		CHECK(data.size() == 15);
		size_t index = 0;
		CHECK(data[index++] == (uint8_t)Format::Ext8);
		CHECK(data[index++] == 12);
		CHECK(data[index++] == (uint8_t)-1);
		// nsec
		CHECK(data[index++] == 0xff);
		CHECK(data[index++] == 0xff);
		CHECK(data[index++] == 0xff);
		CHECK(data[index++] == 0xff);
		// sec
		CHECK(data[index++] == 0x7f);
		CHECK(data[index++] == 0xff);
		CHECK(data[index++] == 0xff);
		CHECK(data[index++] == 0xff);
		CHECK(data[index++] == 0xff);
		CHECK(data[index++] == 0xff);
		CHECK(data[index++] == 0xff);
		CHECK(data[index++] == 0xff);

		object = deserialize(data);
		CHECK(object.isExt() == true);

		Ext& ext = object.asExt();
		CHECK(ext.type        == -1);
		CHECK(ext.data.size() == 12);

		time = extensionTimestampConvert(object);
		CHECK(time.tv_sec  == sec);
		CHECK(time.tv_nsec == nsec);
	}

	SUBCASE("pattern")
	{
		const int64_t  sec  = 0x1234'5678'9abc'def0;
		const uint64_t nsec = 0xfedc'ba98;

		struct timespec time =
		{	.tv_sec  = sec
		,	.tv_nsec = nsec
		};

		Object object = extensionTimestampConvert(time);
		{
			Ext& ext = object.asExt();
			CHECK(ext.type        == -1);
			CHECK(ext.data.size() == 12);
		}

		std::vector<uint8_t> data = serialize(object);
		CHECK(data.size() == 15);
		size_t index = 0;
		CHECK(data[index++] == (uint8_t)Format::Ext8);
		CHECK(data[index++] == 12);
		CHECK(data[index++] == (uint8_t)-1);
		// nsec
		CHECK(data[index++] == 0xfe);
		CHECK(data[index++] == 0xdc);
		CHECK(data[index++] == 0xba);
		CHECK(data[index++] == 0x98);
		// sec
		CHECK(data[index++] == 0x12);
		CHECK(data[index++] == 0x34);
		CHECK(data[index++] == 0x56);
		CHECK(data[index++] == 0x78);
		CHECK(data[index++] == 0x9a);
		CHECK(data[index++] == 0xbc);
		CHECK(data[index++] == 0xde);
		CHECK(data[index++] == 0xf0);

		object = deserialize(data);
		CHECK(object.isExt() == true);

		Ext& ext = object.asExt();
		CHECK(ext.type        == -1);
		CHECK(ext.data.size() == 12);

		time = extensionTimestampConvert(object);
		CHECK(time.tv_sec  == sec);
		CHECK(time.tv_nsec == nsec);
	}
}
#endif // }}}
// }}} Extensions: Timestamp
// }}} Extensions
// {{{ Utilities
// {{{ Utilities::deserialize

/**
 * \brief Deserialize MessagePack data.
 *
 * The packed vector of \p data will be converted into an object that can be 
 * queried and used.
 *
 * \parcode
 * std::vector<uint8_t> command_result = get_reply(command_id);
 *
 * zakero::messagepack::Object object;
 * object = zakero::messagepack::deserialize(command_result);
 * if(object.isArray() == false)
 * {
 * 	writeError(ERROR_INVALID_COMMAND_RESULT);
 *
 * 	return;
 * }
 *
 * zakero::messagepack::Array& array = object.asArray();
 *
 * constexpr size_t success_index = 1;
 * constexpr size_t result_code_index = 2;
 * if(array(success_index).boolean == true)
 * {
<<<<<<< HEAD
 * 	writeError(array(result_code_index).int64_);
 * }
 * \endparcode
 *
 * \return The Object
=======
 * 	writeError(array(error_code_index).as<int64_t>());
 * }
 * \endparcode
 *
 * \return The MessagePack Object.
>>>>>>> af4ec5ee
 */
Object deserialize(const std::vector<uint8_t>& data ///< The packed data
	) noexcept
{
	size_t          index = 0;
	std::error_code error = {};

	return deserialize(data, index, error);
}


/**
 * \brief Deserialize MessagePack data.
 *
 * The packed vector of \p data will be converted into an object that can be 
 * queried and used.
 *
 * \parcode
 * std::vector<uint8_t> command_result = get_reply(command_id);
 *
 * zakero::messagepack::Object object;
 * std::error_code             error;
 * object = zakero::messagepack::deserialize(command_result, error);
 * if(error)
 * {
 *	writeError(ERROR_INVALID_COMMAND_RESULT);
 *
 * 	return;
 * }
 *
 * zakero::messagepack::Array& array = object.asArray();
 *
<<<<<<< HEAD
 * constexpr size_t result_index = 1;
 * constexpr size_t result_code_index = 2;
 * if(array(result_index).boolean == true)
 * {
 * 	writeError(array(result_code_index).int64_);
 * }
 * \endparcode
 *
 * \return The Object
=======
 * constexpr size_t error_index = 1;
 * constexpr size_t error_code_index = 2;
 * if(array(error_index).as<bool>() == true)
 * {
 * 	writeError(array(error_code_index).as<int64_t>());
 * }
 * \endparcode
 *
 * \return The MessagePack Object.
>>>>>>> af4ec5ee
 */
Object deserialize(const std::vector<uint8_t>& data  ///< The packed data
	, std::error_code&                     error ///< The error code
	) noexcept
{
	size_t index = 0;

	return deserialize(data, index, error);
}


/**
 * \brief Deserialize MessagePack data.
 *
 * The packed vector of \p data will be converted into an object that can be 
 * queried and used.
 *
 * \parcode
 * std::vector<uint8_t> command_result = get_reply(command_id);
 *
 * zakero::messagepack::Object object;
 * size_t                      index;
 * object = zakero::messagepack::deserialize(command_result, index);
 * if(object.isArray() == false)
 * {
 *	writeError(ERROR_INVALID_COMMAND_RESULT);
 *
 * 	return;
 * }
 *
 * zakero::messagepack::Array& array = object.asArray();
 *
<<<<<<< HEAD
 * constexpr size_t result_index = 1;
 * constexpr size_t result_code_index = 2;
 * if(array(result_index).boolean == true)
 * {
 * 	writeError(array(result_code_index).int64_);
 *
 * 	// index points to the end of the "object"
 * 	crashAnalysis(&command_result[index]);
 * }
 * \endparcode
 *
 * \return The Object
=======
 * constexpr size_t error_index = 1;
 * constexpr size_t error_code_index = 2;
 * if(array(error_index).as<bool>() == true)
 * {
 * 	writeError(array(error_code_index).as<int64_t>());
 * }
 * \endparcode
 *
 * \return The MessagePack Object.
>>>>>>> af4ec5ee
 */
Object deserialize(const std::vector<uint8_t>& data  ///< The packed data
	, size_t&                              index ///< The starting index
	) noexcept
{
	std::error_code error = {};

	return deserialize(data, index, error);
}


/**
 * \brief Deserialize MessagePack data.
 *
 * The packed vector of \p data will be converted into an object that can be 
 * queried and used.
 *
 * \parcode
 * std::vector<uint8_t> command_result = get_reply(command_id);
 *
 * zakero::messagepack::Object object;
<<<<<<< HEAD
 * size_t                      index;
 * std::error_code             error;
 * object = zakero::messagepack::deserialize(command_result, index, error);
 * if(error)
 * {
 *	writeError(ERROR_INVALID_COMMAND_RESULT);
=======
 * size_t index;
 * std::error_code error;
 * object = zakero::messagepack::deserialize(command_result, index, error);
 * if(object.isArray() == false)
 * {
 *	writeError(ERROR_INVALID_COMMAND_RESULT, error);
 *
 * 	// index points to the end of the "object"
 * 	crashAnalysis(&command_result[index]);
>>>>>>> af4ec5ee
 *
 * 	return;
 * }
 *
 * zakero::messagepack::Array& array = object.asArray();
 *
<<<<<<< HEAD
 * constexpr size_t result_index = 1;
 * constexpr size_t result_code_index = 2;
 * if(array(result_index).boolean == false)
 * {
 * 	writeError(array(result_code_index).int64_);
 *
 * 	// index points to the end of the "object"
 * 	crashAnalysis(&command_result[index]);
 * }
 * \endparcode
 *
 * \return The Object
=======
 * constexpr size_t error_index = 1;
 * constexpr size_t error_code_index = 2;
 * if(array(error_index).as<bool>() == true)
 * {
 * 	writeError(array(error_code_index).as<int64_t>());
 * }
 * \endparcode
 *
 * \return The MessagePack Object.
>>>>>>> af4ec5ee
 */
Object deserialize(const std::vector<uint8_t>& data  ///< The packed data
	, size_t&                              index ///< The starting index
	, std::error_code&                     error ///< The error code
	) noexcept
{
	error = Error_None;

	if(data.size() == 0)
	{
		error = Error_No_Data;
		return {};
	}

	if(index >= data.size())
	{
		error = Error_Invalid_Index;
		return {};
	}

	const uint8_t format_byte = data[index];
	const Format  format_type = (Format)format_byte;

	if((index + formatSize(format_type)) > data.size())
	{
		error = Error_Incomplete;
		return {};
	}

	if(format_type == Format::Never_Used)
	{
		error = Error_Invalid_Format_Type;
		return {};
	}

	index++;

	switch(format_type)
	{
		case Format::Nill:
			return Object{};

		case Format::False:
			return Object{false};

		case Format::True:
			return Object{true};

		case Format::Int8:
			Convert.int64 = (int8_t)data[index++];
			return Object{Convert.int64};
	
		case Format::Int16:
			Convert.uint64 = 0;
			Convert_Byte1 = data[index++];
			Convert_Byte0 = data[index++];
			return Object{int64_t(Convert.int16)};

		case Format::Int32:
			Convert.uint64 = 0;
			Convert_Byte3 = data[index++];
			Convert_Byte2 = data[index++];
			Convert_Byte1 = data[index++];
			Convert_Byte0 = data[index++];
			return Object{int64_t(Convert.int32)};
	
		case Format::Int64:
			Convert_Byte7 = data[index++];
			Convert_Byte6 = data[index++];
			Convert_Byte5 = data[index++];
			Convert_Byte4 = data[index++];
			Convert_Byte3 = data[index++];
			Convert_Byte2 = data[index++];
			Convert_Byte1 = data[index++];
			Convert_Byte0 = data[index++];
			return Object{Convert.int64};
	
		case Format::Uint8:
			Convert.uint64 = data[index++];
			return Object{Convert.uint64};
	
		case Format::Uint16:
			Convert.uint64 = 0;
			Convert_Byte1 = data[index++];
			Convert_Byte0 = data[index++];
			return Object{Convert.uint64};
	
		case Format::Uint32:
			Convert.uint64 = 0;
			Convert_Byte3 = data[index++];
			Convert_Byte2 = data[index++];
			Convert_Byte1 = data[index++];
			Convert_Byte0 = data[index++];
			return Object{Convert.uint64};

		case Format::Uint64:
			Convert_Byte7 = data[index++];
			Convert_Byte6 = data[index++];
			Convert_Byte5 = data[index++];
			Convert_Byte4 = data[index++];
			Convert_Byte3 = data[index++];
			Convert_Byte2 = data[index++];
			Convert_Byte1 = data[index++];
			Convert_Byte0 = data[index++];
			return Object{Convert.uint64};
	
		case Format::Float32:
			Convert.uint64 = 0;
			Convert_Byte3 = data[index++];
			Convert_Byte2 = data[index++];
			Convert_Byte1 = data[index++];
			Convert_Byte0 = data[index++];
			return Object{Convert.float32};
	
		case Format::Float64:
			Convert_Byte7 = data[index++];
			Convert_Byte6 = data[index++];
			Convert_Byte5 = data[index++];
			Convert_Byte4 = data[index++];
			Convert_Byte3 = data[index++];
			Convert_Byte2 = data[index++];
			Convert_Byte1 = data[index++];
			Convert_Byte0 = data[index++];
			return Object{Convert.float64};
	
		case Format::Str8:
		{
			const size_t length = data[index++];

			if((index + length) > data.size())
			{
				error = Error_Incomplete;
				return Object{};
			}

			std::string_view str((char*)&data[index], length);

			index += length;

			return Object{std::string(str)};
		}

		case Format::Str16:
		{
			Convert.uint64 = 0;
			Convert_Byte1 = data[index++];
			Convert_Byte0 = data[index++];
			const size_t length = Convert.uint64;

			if((index + length) > data.size())
			{
				error = Error_Incomplete;
				return Object{};
			}

			const std::string_view str((char*)&data[index], length);

			index += length;

			return Object{std::string(str)};
		}
	
		case Format::Str32:
		{
			Convert.uint64 = 0;
			Convert_Byte3 = data[index++];
			Convert_Byte2 = data[index++];
			Convert_Byte1 = data[index++];
			Convert_Byte0 = data[index++];
			const size_t length = Convert.uint64;

			if((index + length) > data.size())
			{
				error = Error_Incomplete;
				return Object{};
			}

			const std::string_view str((char*)&data[index], length);

			index += length;

			return Object{std::string(str)};
		}
	
		case Format::Bin8:
		{
			const size_t length = data[index++];

			if((index + length) > data.size())
			{
				error = Error_Incomplete;
				return Object{};
			}

			std::vector<uint8_t> vector(length);
			memcpy((void*)vector.data(), (void*)&data[index], length);

			index += length;

			return Object{std::move(vector)};
		}
	
		case Format::Bin16:
		{
			Convert.uint64 = 0;
			Convert_Byte1 = data[index++];
			Convert_Byte0 = data[index++];
			const size_t length = Convert.uint64;

			if((index + length) > data.size())
			{
				error = Error_Incomplete;
				return Object{};
			}

			std::vector<uint8_t> vector(length);
			memcpy((void*)vector.data(), (void*)&data[index], length);

			index += length;

			return Object{std::move(vector)};
		}
	
		case Format::Bin32:
		{
			Convert.uint64 = 0;
			Convert_Byte3 = data[index++];
			Convert_Byte2 = data[index++];
			Convert_Byte1 = data[index++];
			Convert_Byte0 = data[index++];
			const size_t length = Convert.uint64;

			if((index + length) > data.size())
			{
				error = Error_Incomplete;
				return Object{};
			}

			std::vector<uint8_t> vector(length);
			memcpy((void*)vector.data(), (void*)&data[index], length);

			index += length;

			return Object{std::move(vector)};
		}

		case Format::Array16:
		{
			Object object = {Array{}};

			Convert.uint64 = 0;
			Convert_Byte1 = data[index++];
			Convert_Byte0 = data[index++];
			const size_t count = Convert.uint64;

			for(size_t i = 0; i < count; i++)
			{
				object.asArray().append(deserialize(data, index, error));
				if(error)
				{
					return {};
				}
			}

			return object;
		}
	
		case Format::Array32:
		{
			Object object = {Array{}};

			Convert.uint64 = 0;
			Convert_Byte3 = data[index++];
			Convert_Byte2 = data[index++];
			Convert_Byte1 = data[index++];
			Convert_Byte0 = data[index++];
			const size_t count = Convert.uint64;

			for(size_t i = 0; i < count; i++)
			{
				object.asArray().append(deserialize(data, index, error));
				if(error)
				{
					return {};
				}
			}

			return object;
		}

		case Format::Map16:
		{
			Object object = {Map{}};

			Convert.uint64 = 0;
			Convert_Byte1 = data[index++];
			Convert_Byte0 = data[index++];
			const size_t count = Convert.uint64;

			for(size_t i = 0; i < count; i++)
			{
				Object key = deserialize(data, index, error);
				if(error)
				{
					return {};
				}

				Object val = deserialize(data, index, error);
				if(error)
				{
					return {};
				}

				object.asMap().set(std::move(key), std::move(val));
			}

			return object;
		}

		case Format::Map32:
		{
			Object object = {Map{}};

			Convert.uint64 = 0;
			Convert_Byte3 = data[index++];
			Convert_Byte2 = data[index++];
			Convert_Byte1 = data[index++];
			Convert_Byte0 = data[index++];
			const size_t count = Convert.uint64;

			for(size_t i = 0; i < count; i++)
			{
				Object key = deserialize(data, index, error);
				if(error)
				{
					return {};
				}

				Object val = deserialize(data, index, error);
				if(error)
				{
					return {};
				}

				object.asMap().set(std::move(key), std::move(val));
			}

			return object;
		}

		case Format::Fixed_Ext1:
		{
			Object object = {Ext{}};
			Ext& ext = object.asExt();

			Convert.uint64 = 0;
			Convert.uint8  = data[index++];
			ext.type = Convert.int8;

			ext.data.push_back(data[index++]);

			return object;
		}

		case Format::Fixed_Ext2:
		{
			Object object = {Ext{}};
			Ext& ext = object.asExt();

			Convert.uint64 = 0;
			Convert.uint8  = data[index++];
			ext.type = Convert.int8;

			ext.data.push_back(data[index++]);
			ext.data.push_back(data[index++]);

			return object;
		}

		case Format::Fixed_Ext4:
		{
			Object object = {Ext{}};
			Ext& ext = object.asExt();

			Convert.uint64 = 0;
			Convert.uint8  = data[index++];
			ext.type = Convert.int8;

			ext.data.push_back(data[index++]);
			ext.data.push_back(data[index++]);
			ext.data.push_back(data[index++]);
			ext.data.push_back(data[index++]);

			return object;
		}

		case Format::Fixed_Ext8:
		{
			Object object = {Ext{}};
			Ext& ext = object.asExt();

			Convert.uint64 = 0;
			Convert.uint8  = data[index++];
			ext.type = Convert.int8;

			const size_t data_size = 8;
			ext.data.reserve(data_size);

			for(size_t i = 0; i < data_size; i++)
			{
				ext.data.push_back(data[index++]);
			}

			return object;
		}

		case Format::Fixed_Ext16:
		{
			Object object = {Ext{}};
			Ext& ext = object.asExt();

			Convert.uint64 = 0;
			Convert.uint8  = data[index++];
			ext.type = Convert.int8;

			const size_t data_size = 16;
			ext.data.reserve(data_size);

			for(size_t i = 0; i < data_size; i++)
			{
				ext.data.push_back(data[index++]);
			}

			return object;
		}

		case Format::Ext8:
		{
			Object object = {Ext{}};
			Ext& ext = object.asExt();

			const size_t data_size = data[index++];

			if((index + data_size) > data.size())
			{
				error = Error_Incomplete;
				return Object{};
			}

			Convert.uint64 = 0;
			Convert.uint8  = data[index++];
			ext.type = Convert.int8;

			if(data_size > 0)
			{
				ext.data.resize(data_size);
				memcpy((void*)ext.data.data(), (void*)&data[index], data_size);
				index += data_size;
			}

			return object;
		}

		case Format::Ext16:
		{
			Object object = {Ext{}};
			Ext& ext = object.asExt();

			Convert.uint64 = 0;
			Convert_Byte1 = data[index++];
			Convert_Byte0 = data[index++];
			const size_t data_size = Convert.uint16;

			if((index + data_size) > data.size())
			{
				error = Error_Incomplete;
				return Object{};
			}

			Convert.uint64 = 0;
			Convert.uint8  = data[index++];
			ext.type = Convert.int8;

			ext.data.resize(data_size);
			memcpy((void*)ext.data.data(), (void*)&data[index], data_size);

			index += data_size + 1;

			return object;
		}

		case Format::Ext32:
		{
			Object object = {Ext{}};
			Ext& ext = object.asExt();

			Convert.uint64 = 0;
			Convert_Byte3 = data[index++];
			Convert_Byte2 = data[index++];
			Convert_Byte1 = data[index++];
			Convert_Byte0 = data[index++];
			const size_t data_size = Convert.uint32;

			if((index + data_size) > data.size())
			{
				error = Error_Incomplete;
				return Object{};
			}

			Convert.uint64 = 0;
			Convert.uint8  = data[index++];
			ext.type = Convert.int8;

			ext.data.resize(data_size);
			memcpy((void*)ext.data.data(), (void*)&data[index], data_size);

			index += data_size + 1;

			return object;
		}

		case Format::Fixed_Int_Pos:
		case Format::Fixed_Int_Neg:
		case Format::Fixed_Array:
		case Format::Fixed_Str:
		case Format::Fixed_Map:
		case Format::Never_Used:
			// Handled outside of this swith() statement
			break;
	}

	if((format_byte & (uint8_t)Fixed_Int_Pos_Mask) == (uint8_t)Format::Fixed_Int_Pos)
	{
		const int64_t value = format_byte & (uint8_t)Fixed_Int_Pos_Value;

		return Object{value};
	}

	if((format_byte & (uint8_t)Fixed_Int_Neg_Mask) == (uint8_t)Format::Fixed_Int_Neg)
	{
		const int64_t value = (int8_t)(format_byte & Fixed_Int_Neg_Value) - 32;

		return Object{value};
	}
	
	if((format_byte & (uint8_t)Fixed_Str_Mask) == (uint8_t)Format::Fixed_Str)
	{
		const size_t length = format_byte & Fixed_Str_Value;

		if(length == 0)
		{
			return Object{std::string("")};
		}
		else
		{
			if((index + length) > data.size())
			{
				error = Error_Incomplete;
				return Object{};
			}

			std::string_view str((char*)&data[index], length);

			index += length;

			return Object{std::string(str)};
		}
	}
	
	if((format_byte & (uint8_t)Fixed_Array_Mask) == (uint8_t)Format::Fixed_Array)
	{
		Object object = {Array{}};

		const size_t count = format_byte & (uint8_t)Fixed_Array_Value;

		for(size_t i = 0; i < count; i++)
		{
			object.asArray().append(deserialize(data, index, error));

			if(error)
			{
				return {};
			}
		}

		return object;
	}
	
	if((format_byte & (uint8_t)Fixed_Map_Mask) == (uint8_t)Format::Fixed_Map)
	{
		Object object = {Map{}};

		const size_t count = format_byte & (uint8_t)Fixed_Map_Value;

		for(size_t i = 0; i < count; i++)
		{
			Object key = deserialize(data, index, error);
			if(error)
			{
				return {};
			}

			Object val = deserialize(data, index, error);
			if(error)
			{
				return {};
			}

			object.asMap().set(std::move(key), std::move(val));
		}

		return object;
	}
	
	return {};
}

#ifdef ZAKERO_MESSAGEPACK_IMPLEMENTATION_TEST // {{{
TEST_CASE("deserialize/error")
{
	std::vector<uint8_t> data   = {};
	std::error_code      error  = {};
	Object               object = {};
	size_t               index  = 0;

	SUBCASE("no data")
	{
		object = deserialize(data, index, error);
		CHECK(error           == Error_No_Data);
		CHECK(index           == 0);
		CHECK(object.isNull() == true);
	}
	
	SUBCASE("invalid index")
	{
		data.push_back(0);
		index = 10;

		object = deserialize(data, index, error);
		CHECK(error           == Error_Invalid_Index);
		CHECK(index           == 10);
		CHECK(object.isNull() == true);
	}

	SUBCASE("Never_Used")
	{
		data.push_back((uint8_t)Format::Never_Used);

		object = deserialize(data, index, error);
		CHECK(error           == Error_Invalid_Format_Type);
		CHECK(index           == 0);
		CHECK(object.isNull() == true);
	}
	
	// The following format ID's can not be tested for incomplete data
	// because the value is encoded in the Format ID itself:
	// - Nill
	// - True
	// - False
	// - Fixed_Int_Pos
	// - Fixed_Int_Neg

	SUBCASE("Uint8")
	{
		object = Object{(uint64_t)std::numeric_limits<uint8_t>::max()};
		object = Object{uint64_t(0xff)};
		data = serialize(object);
		data.resize(data.size() - 1);

		object = deserialize(data, index, error);
		CHECK(data[0]         == (uint8_t)Format::Uint8);
		CHECK(error           == Error_Incomplete);
		CHECK(index           == index);
		CHECK(object.isNull() == true);
	}

	SUBCASE("Uint16")
	{
		object = Object{(uint64_t)std::numeric_limits<uint16_t>::max()};
		data = serialize(object);
		data.resize(data.size() - 1);

		object = deserialize(data, index, error);
		CHECK(data[0]         == (uint8_t)Format::Uint16);
		CHECK(error           == Error_Incomplete);
		CHECK(index           == index);
		CHECK(object.isNull() == true);
	}

	SUBCASE("Uint32")
	{
		object = Object{(uint64_t)std::numeric_limits<uint32_t>::max()};
		data = serialize(object);
		data.resize(data.size() - 1);

		object = deserialize(data, index, error);
		CHECK(data[0]         == (uint8_t)Format::Uint32);
		CHECK(error           == Error_Incomplete);
		CHECK(index           == index);
		CHECK(object.isNull() == true);
	}

	SUBCASE("Uint64")
	{
		object = Object{(uint64_t)std::numeric_limits<uint64_t>::max()};
		data = serialize(object);
		data.resize(data.size() - 1);

		object = deserialize(data, index, error);
		CHECK(data[0]         == (uint8_t)Format::Uint64);
		CHECK(error           == Error_Incomplete);
		CHECK(index           == index);
		CHECK(object.isNull() == true);
	}

	SUBCASE("Int8")
	{
		object = Object{int64_t(std::numeric_limits<int8_t>::min())};
		data = serialize(object);
		data.resize(data.size() - 1);

		object = deserialize(data, index, error);
		CHECK(data[0]         == (uint8_t)Format::Int8);
		CHECK(error           == Error_Incomplete);
		CHECK(index           == index);
		CHECK(object.isNull() == true);
	}

	SUBCASE("Int16")
	{
		object = Object{int64_t(std::numeric_limits<int16_t>::min())};
		data = serialize(object);
		data.resize(data.size() - 1);

		object = deserialize(data, index, error);
		CHECK(data[0]         == (uint8_t)Format::Int16);
		CHECK(error           == Error_Incomplete);
		CHECK(index           == index);
		CHECK(object.isNull() == true);
	}

	SUBCASE("Int32")
	{
		object = Object{int64_t(std::numeric_limits<int32_t>::min())};
		data = serialize(object);
		data.resize(data.size() - 1);

		object = deserialize(data, index, error);
		CHECK(data[0]         == (uint8_t)Format::Int32);
		CHECK(error           == Error_Incomplete);
		CHECK(index           == index);
		CHECK(object.isNull() == true);
	}

	SUBCASE("Int64")
	{
		object = Object{std::numeric_limits<int64_t>::min()};
		data = serialize(object);
		data.resize(data.size() - 1);

		object = deserialize(data, index, error);
		CHECK(data[0]         == (uint8_t)Format::Int64);
		CHECK(error           == Error_Incomplete);
		CHECK(index           == index);
		CHECK(object.isNull() == true);
	}

	SUBCASE("Float32")
	{
		object = Object{std::numeric_limits<float>::min()};
		data = serialize(object);
		data.resize(data.size() - 1);

		object = deserialize(data, index, error);
		CHECK(data[0]         == (uint8_t)Format::Float32);
		CHECK(error           == Error_Incomplete);
		CHECK(index           == index);
		CHECK(object.isNull() == true);
	}

	SUBCASE("Float64")
	{
		object = Object{std::numeric_limits<double>::min()};
		data = serialize(object);
		data.resize(data.size() - 1);

		object = deserialize(data, index, error);
		CHECK(data[0]         == (uint8_t)Format::Float64);
		CHECK(error           == Error_Incomplete);
		CHECK(index           == index);
		CHECK(object.isNull() == true);
	}

	SUBCASE("Fixed_Str")
	{
		object = Object{std::string(16, 'X')};
		data = serialize(object);
		data.resize(data.size() - 1);

		object = deserialize(data, index, error);
		CHECK((data[0] & Fixed_Str_Mask) == (uint8_t)Format::Fixed_Str);
		CHECK(error                      == Error_Incomplete);
		CHECK(index                      == index);
		CHECK(object.isNull()            == true);
	}

	SUBCASE("Str8")
	{
		object = Object{std::string(32, 'X')};
		data = serialize(object);
		data.resize(data.size() - 1);

		object = deserialize(data, index, error);
		CHECK(data[0]         == (uint8_t)Format::Str8);
		CHECK(error           == Error_Incomplete);
		CHECK(index           == index);
		CHECK(object.isNull() == true);
	}

	SUBCASE("Str16")
	{
		object = Object{std::string(std::numeric_limits<uint8_t>::max() + 1, 'X')};
		data = serialize(object);
		data.resize(data.size() - 1);

		object = deserialize(data, index, error);
		CHECK(data[0]         == (uint8_t)Format::Str16);
		CHECK(error           == Error_Incomplete);
		CHECK(index           == index);
		CHECK(object.isNull() == true);
	}

	SUBCASE("Str32")
	{
		object = Object{std::string(std::numeric_limits<uint16_t>::max() + 1, 'X')};
		data = serialize(object);
		data.resize(data.size() - 1);

		object = deserialize(data, index, error);
		CHECK(data[0]         == (uint8_t)Format::Str32);
		CHECK(error           == Error_Incomplete);
		CHECK(index           == index);
		CHECK(object.isNull() == true);
	}

	SUBCASE("Bin8")
	{
		object = Object{std::vector<uint8_t>(0, 'X')};
		data = serialize(object);
		data.resize(data.size() - 1);

		object = deserialize(data, index, error);
		CHECK(data[0]         == (uint8_t)Format::Bin8);
		CHECK(error           == Error_Incomplete);
		CHECK(index           == index);
		CHECK(object.isNull() == true);
	}

	SUBCASE("Bin16")
	{
		object = Object{std::vector<uint8_t>(std::numeric_limits<uint8_t>::max() + 1, 'X')};
		data = serialize(object);
		data.resize(data.size() - 1);

		object = deserialize(data, index, error);
		CHECK(data[0]         == (uint8_t)Format::Bin16);
		CHECK(error           == Error_Incomplete);
		CHECK(index           == index);
		CHECK(object.isNull() == true);
	}

	SUBCASE("Bin32")
	{
		object = Object{std::vector<uint8_t>(std::numeric_limits<uint16_t>::max() + 1, 'X')};
		data = serialize(object);
		data.resize(data.size() - 1);

		object = deserialize(data, index, error);
		CHECK(data[0]         == (uint8_t)Format::Bin32);
		CHECK(error           == Error_Incomplete);
		CHECK(index           == index);
		CHECK(object.isNull() == true);
	}

	SUBCASE("Fixed_Array")
	{
		// Check the Array itself
		Array array;
		array.object_vector = std::vector<Object>(8, Object{});
		data = serialize(array);
		data.resize(data.size() - 1);

		object = deserialize(data, index, error);
		CHECK((data[0] & Fixed_Array_Mask) == (uint8_t)Format::Fixed_Array);
		CHECK(error                        == Error_Invalid_Index);
		CHECK(index                        == index);
		CHECK(object.isNull()              == true);

		// Check the contents of the Array
		index = 0;
		array.object_vector = std::vector<Object>(1, Object{});
		array.object(0) = Object{std::string("ABC")};
		data = serialize(array);
		data.resize(data.size() - 1);

		object = deserialize(data, index, error);
		CHECK((data[0] & Fixed_Array_Mask) == (uint8_t)Format::Fixed_Array);
		CHECK(error                        == Error_Incomplete);
		CHECK(index                        == index);
		CHECK(object.isNull()              == true);
	}

	SUBCASE("Array16")
	{
		Array array;
		array.object_vector = std::vector<Object>(16, Object{});
		data = serialize(array);
		data.resize(data.size() - 1);

		object = deserialize(data, index, error);
		CHECK(data[0]         == (uint8_t)Format::Array16);
		CHECK(error           == Error_Incomplete);
		CHECK(index           == index);
		CHECK(object.isNull() == true);
	}

	SUBCASE("Array32")
	{
		Array array;
		array.object_vector = std::vector<Object>(std::numeric_limits<uint16_t>::max() + 1, Object{});
		data = serialize(array);
		data.resize(data.size() - 1);

		object = deserialize(data, index, error);
		CHECK(data[0]         == (uint8_t)Format::Array32);
		CHECK(error           == Error_Incomplete);
		CHECK(index           == index);
		CHECK(object.isNull() == true);
	}

	SUBCASE("Fixed_Map")
	{
		// Check the Map itself
		Map map;
		map.set(Object{}, Object{});
		data = serialize(map);
		data.resize(data.size() - 1);

		object = deserialize(data, index, error);
		CHECK((data[0] & Fixed_Map_Mask) == (uint8_t)Format::Fixed_Map);
		CHECK(error                        == Error_Invalid_Index);
		CHECK(index                        == index);
		CHECK(object.isNull()              == true);

		// Check the contents of the Map
		index = 0;
		map.set(Object{int64_t(0)}, Object{});
		map.set(Object{int64_t(1)}, Object{std::string("Hello, World")});
		data = serialize(map);
		data.resize(data.size() - 1);

		object = deserialize(data, index, error);
		CHECK((data[0] & Fixed_Map_Mask) == (uint8_t)Format::Fixed_Map);
		CHECK(error                      == Error_Incomplete);
		CHECK(index                      == index);
		CHECK(object.isNull()            == true);
	}

	SUBCASE("Map16")
	{
		Map map;
		for(size_t i = 0; i < 16; i++)
		{
			map.set(Object{int64_t(i)}, Object{});
		}
		data = serialize(map);
		data.resize(data.size() - 1);

		object = deserialize(data, index, error);
		CHECK(data[0]         == (uint8_t)Format::Map16);
		CHECK(data[1]         == (uint8_t)Format::Fixed_Int_Pos);
		CHECK(error           == Error_Incomplete);
		CHECK(index           == index);
		CHECK(object.isNull() == true);
	}

	SUBCASE("Map32")
	{
		Map map;
		for(size_t i = 0; i < (std::numeric_limits<uint16_t>::max() + 1) ; i++)
		{
			map.set(Object{int64_t(i)}, Object{});
		}
		data = serialize(map);
		data.resize(data.size() - 1);

		object = deserialize(data, index, error);
		CHECK(data[0]         == (uint8_t)Format::Map32);
		CHECK(data[1]         == (uint8_t)Format::Fixed_Int_Pos);
		CHECK(error           == Error_Incomplete);
		CHECK(index           == index);
		CHECK(object.isNull() == true);
	}

	SUBCASE("Fixed_Ext1")
	{
		Ext ext;
		ext.data = std::vector<uint8_t>(1, 'X');
		data = serialize(ext);
		data.resize(data.size() - 1);

		object = deserialize(data, index, error);
		CHECK(data[0]         == (uint8_t)Format::Fixed_Ext1);
		CHECK(error           == Error_Incomplete);
		CHECK(index           == index);
		CHECK(object.isNull() == true);
	}

	SUBCASE("Fixed_Ext2")
	{
		Ext ext;
		ext.data = std::vector<uint8_t>(2, 'X');
		data = serialize(ext);
		data.resize(data.size() - 1);

		object = deserialize(data, index, error);
		CHECK(data[0]         == (uint8_t)Format::Fixed_Ext2);
		CHECK(error           == Error_Incomplete);
		CHECK(index           == index);
		CHECK(object.isNull() == true);
	}

	SUBCASE("Fixed_Ext4")
	{
		Ext ext;
		ext.data = std::vector<uint8_t>(4, 'X');
		data = serialize(ext);
		data.resize(data.size() - 1);

		object = deserialize(data, index, error);
		CHECK(data[0]         == (uint8_t)Format::Fixed_Ext4);
		CHECK(error           == Error_Incomplete);
		CHECK(index           == index);
		CHECK(object.isNull() == true);
	}

	SUBCASE("Fixed_Ext8")
	{
		Ext ext;
		ext.data = std::vector<uint8_t>(8, 'X');
		data = serialize(ext);
		data.resize(data.size() - 1);

		object = deserialize(data, index, error);
		CHECK(data[0]         == (uint8_t)Format::Fixed_Ext8);
		CHECK(error           == Error_Incomplete);
		CHECK(index           == index);
		CHECK(object.isNull() == true);
	}

	SUBCASE("Fixed_Ext16")
	{
		Ext ext;
		ext.data = std::vector<uint8_t>(16, 'X');
		data = serialize(ext);
		data.resize(data.size() - 1);

		object = deserialize(data, index, error);
		CHECK(data[0]         == (uint8_t)Format::Fixed_Ext16);
		CHECK(error           == Error_Incomplete);
		CHECK(index           == index);
		CHECK(object.isNull() == true);
	}

	SUBCASE("Ext8")
	{
		Ext ext;
		ext.data = std::vector<uint8_t>(0, 'X');
		data = serialize(ext);
		data.resize(data.size() - 1);

		object = deserialize(data, index, error);
		CHECK(data[0]         == (uint8_t)Format::Ext8);
		CHECK(error           == Error_Incomplete);
		CHECK(index           == index);
		CHECK(object.isNull() == true);
	}

	SUBCASE("Ext16")
	{
		Ext ext;
		ext.data = std::vector<uint8_t>(std::numeric_limits<uint8_t>::max() + 1, 'X');
		data = serialize(ext);
		data.resize(data.size() - 1);

		object = deserialize(data, index, error);
		CHECK(data[0]         == (uint8_t)Format::Ext16);
		CHECK(error           == Error_Incomplete);
		CHECK(index           == index);
		CHECK(object.isNull() == true);
	}

	SUBCASE("Ext32")
	{
		Ext ext;
		ext.data = std::vector<uint8_t>(std::numeric_limits<uint16_t>::max() + 1, 'X');
		data = serialize(ext);
		data.resize(data.size() - 1);

		object = deserialize(data, index, error);
		CHECK(data[0]         == (uint8_t)Format::Ext32);
		CHECK(error           == Error_Incomplete);
		CHECK(index           == index);
		CHECK(object.isNull() == true);
	}
}
#endif // }}}

// }}} Utilities::deserialize
// {{{ Utilities::serialize

/**
 * \brief Serialize Array data.
 *
 * The contents of the Array will be packed into the returned std::vector.
 *
 * \parcode
 * zakero::messagepack::Array array;
 * array.append(command_id);
 * array.append(true);
 * array.append(error_code);
 *
 * std::vector<uint8_t> result = zakero::messagepack::serialize(array);
 *
 * reply(host_ip, result);
 * \endparcode
 *
 * \return The packed data.
 */
<<<<<<< HEAD
std::vector<uint8_t> serialize(const Array& array ///< The Array to serialize
=======
std::vector<uint8_t> serialize(const Array& array ///< The Array
	) noexcept
{
	std::error_code error;

	return serialize(array, error);
}


/**
 * \brief Serialize Array data.
 *
 * The contents of the Array will be packed into the returned std::vector.
 *
 * \parcode
 * zakero::messagepack::Array array;
 * array.append(command_id);
 * array.append(true);
 * array.append(error_code);
 *
 * std::error_code error;
 *
 * std::vector<uint8_t> result = zakero::messagepack::serialize(array, error);
 *
 * if(error)
 * {
 * 	logError(command_id, error);
 * }
 * else
 * {
 * 	reply(host_ip, result);
 * }
 * \endparcode
 *
 * \return The packed data.
 */
std::vector<uint8_t> serialize(const Array& array ///< The Array
	, std::error_code&                  error ///< The Error
>>>>>>> af4ec5ee
	) noexcept
{
	std::vector<uint8_t> vector;

	error = serialize_(array, vector);

	return vector;
}


/**
 * \brief Serialize Ext data.
 *
 * The contents of the Ext will be packed into the returned std::vector.
 *
 * \parcode
 * zakero::messagepack::Ext ext;
 * ext.type = 42;
 * ext.data = std::vector<uint8_t>(16, '_');
 *
 * std::vector<uint8_t> result = zakero::messagepack::serialize(ext);
 * \endparcode
 *
 * \return The packed data.
 */
<<<<<<< HEAD
std::vector<uint8_t> serialize(const Ext& ext ///< The Ext to serialize
=======
std::vector<uint8_t> serialize(const Ext& ext ///< The Extension
	) noexcept
{
	std::error_code error;

	return serialize(ext, error);
}


/**
 * \brief Serialize Ext data.
 *
 * The contents of the Ext will be packed into the returned std::vector.
 *
 * \parcode
 * zakero::messagepack::Ext ext;
 * ext.type = 42;
 * ext.data = std::vector<uint8_t>(16, '_');
 *
 * std::error_code error;
 * std::vector<uint8_t> result = zakero::messagepack::serialize(ext, error);
 * \endparcode
 *
 * \return The packed data.
 */
std::vector<uint8_t> serialize(const Ext& ext   ///< The Extension
	, std::error_code&                error ///< The Error
>>>>>>> af4ec5ee
	) noexcept
{
	std::vector<uint8_t> vector;

	error = serialize_(ext, vector);

	return vector;
}

#ifdef ZAKERO_MESSAGEPACK_IMPLEMENTATION_TEST // {{{
TEST_CASE("serialize/ext (fixed_ext1)")
{
	Ext ext;
	std::vector<uint8_t> data;
	const size_t data_len = 1;
	const int8_t type = 42;

	ext.type = type;
	ext.data = std::vector<uint8_t>(data_len, '_');

	data = serialize(ext);
	CHECK(data.size() == 3);
	size_t index = 0;
	CHECK(data[index++] == (uint8_t)Format::Fixed_Ext1);
	CHECK(data[index++] == type);
	CHECK(data[index++] == '_');

	Object object = deserialize(data);
	CHECK(object.isExt() == true);

	CHECK(object.asExt().type        == type);
	CHECK(object.asExt().data.size() == 1);
	CHECK(object.asExt().data[0] == '_');
}

TEST_CASE("serialize/ext (fixed_ext2)")
{
	Ext ext;
	std::vector<uint8_t> data;
	const size_t data_len = 2;
	const int8_t type = 42;

	ext.type = type;
	ext.data = std::vector<uint8_t>(data_len, '_');

	data = serialize(ext);
	CHECK(data.size() == 4);
	size_t index = 0;
	CHECK(data[index++] == (uint8_t)Format::Fixed_Ext2);
	CHECK(data[index++] == type);

	Object object = deserialize(data);
	CHECK(object.isExt() == true);

	CHECK(object.asExt().type        == type);
	CHECK(object.asExt().data.size() == data_len);

	for(size_t i = 0; i < data_len; i++)
	{
		CHECK(object.asExt().data[i] == '_');
	}
}

TEST_CASE("serialize/ext (fixed_ext4)")
{
	Ext ext;
	std::vector<uint8_t> data;
	const size_t data_len = 4;
	const int8_t type = 42;

	ext.type = type;
	ext.data = std::vector<uint8_t>(data_len, '_');

	data = serialize(ext);
	CHECK(data.size() == 6);
	size_t index = 0;
	CHECK(data[index++] == (uint8_t)Format::Fixed_Ext4);
	CHECK(data[index++] == type);

	Object object = deserialize(data);
	CHECK(object.isExt() == true);

	CHECK(object.asExt().type        == type);
	CHECK(object.asExt().data.size() == data_len);

	for(size_t i = 0; i < data_len; i++)
	{
		CHECK(object.asExt().data[i] == '_');
	}
}

TEST_CASE("serialize/ext (fixed_ext8)")
{
	Ext ext;
	std::vector<uint8_t> data;
	const size_t data_len = 8;
	const int8_t type = 42;

	ext.type = type;
	ext.data = std::vector<uint8_t>(data_len, '_');

	data = serialize(ext);
	CHECK(data.size() == 10);
	size_t index = 0;
	CHECK(data[index++] == (uint8_t)Format::Fixed_Ext8);
	CHECK(data[index++] == type);

	Object object = deserialize(data);
	CHECK(object.isExt() == true);

	CHECK(object.asExt().type        == type);
	CHECK(object.asExt().data.size() == data_len);

	for(size_t i = 0; i < data_len; i++)
	{
		CHECK(object.asExt().data[i] == '_');
	}
}

TEST_CASE("serialize/ext (fixed_ext16)")
{
	Ext ext;
	std::vector<uint8_t> data;
	const size_t data_len = 16;
	const int8_t type = 42;

	ext.type = type;
	ext.data = std::vector<uint8_t>(data_len, '_');

	data = serialize(ext);
	CHECK(data.size() == 18);
	size_t index = 0;
	CHECK(data[index++] == (uint8_t)Format::Fixed_Ext16);
	CHECK(data[index++] == type);

	Object object = deserialize(data);
	CHECK(object.isExt() == true);

	CHECK(object.asExt().type        == type);
	CHECK(object.asExt().data.size() == data_len);

	for(size_t i = 0; i < data_len; i++)
	{
		CHECK(object.asExt().data[i] == '_');
	}
}

TEST_CASE("serialize/ext (ext8)")
{
	std::vector<uint8_t> data;
	const int8_t type = 42;

	Ext ext;
	ext.type = type;

	SUBCASE("length=0")
	{
		const size_t data_len = 0;
		ext.data = std::vector<uint8_t>(data_len, '_');

		data = serialize(ext);
		CHECK(data.size() == 3);
		size_t index = 0;
		CHECK(data[index++] == (uint8_t)Format::Ext8);
		CHECK(data[index++] == data_len);
		CHECK(data[index++] == type);

		Object object = deserialize(data);
		CHECK(object.isExt() == true);

		CHECK(object.asExt().type        == type);
		CHECK(object.asExt().data.size() == data_len);

		for(size_t i = 0; i < data_len; i++)
		{
			CHECK(object.asExt().data[i] == '_');
		}
	}

	SUBCASE("length=5")
	{
		const size_t data_len = 5;
		ext.data = std::vector<uint8_t>(data_len, '_');

		data = serialize(ext);
		CHECK(data.size() == 8);
		size_t index = 0;
		CHECK(data[index++] == (uint8_t)Format::Ext8);
		CHECK(data[index++] == data_len);
		CHECK(data[index++] == type);

		Object object = deserialize(data);
		CHECK(object.isExt() == true);

		CHECK(object.asExt().type        == type);
		CHECK(object.asExt().data.size() == data_len);

		for(size_t i = 0; i < data_len; i++)
		{
			CHECK(object.asExt().data[i] == '_');
		}
	}

	SUBCASE("length=max")
	{
		const size_t data_len = std::numeric_limits<uint8_t>::max();
		ext.data = std::vector<uint8_t>(data_len, '_');

		data = serialize(ext);
		CHECK(data.size() == 258);
		size_t index = 0;
		CHECK(data[index++] == (uint8_t)Format::Ext8);
		CHECK(data[index++] == data_len);
		CHECK(data[index++] == type);

		Object object = deserialize(data);
		CHECK(object.isExt() == true);

		CHECK(object.asExt().type        == type);
		CHECK(object.asExt().data.size() == data_len);

		for(size_t i = 0; i < data_len; i++)
		{
			CHECK(object.asExt().data[i] == '_');
		}
	}
}

TEST_CASE("serialize/ext (ext16)")
{
	std::vector<uint8_t> data;
	const int8_t type = 42;

	Ext ext;
	ext.type = type;

	SUBCASE("length=min")
	{
		const size_t data_len = std::numeric_limits<uint8_t>::max() + (size_t)1;
		ext.data = std::vector<uint8_t>(data_len, '_');

		data = serialize(ext);
		CHECK(data.size() == (data_len + 4));
		size_t index = 0;
		CHECK(data[index++] == (uint8_t)Format::Ext16);
		Convert.uint64 = 0;
		Convert_Byte1 = data[index++];
		Convert_Byte0 = data[index++];
		CHECK(Convert.uint16 == data_len);
		CHECK(data[index++] == type);

		Object object = deserialize(data);
		CHECK(object.isExt() == true);

		CHECK(object.asExt().type        == type);
		CHECK(object.asExt().data.size() == data_len);

		for(size_t i = 0; i < data_len; i++)
		{
			CHECK(object.asExt().data[i] == '_');
		}
	}

	SUBCASE("length=max")
	{
		const size_t data_len = std::numeric_limits<uint16_t>::max();
		ext.data = std::vector<uint8_t>(data_len, '_');

		data = serialize(ext);
		CHECK(data.size() == (data_len + 4));
		size_t index = 0;
		CHECK(data[index++] == (uint8_t)Format::Ext16);
		Convert.uint64 = 0;
		Convert_Byte1 = data[index++];
		Convert_Byte0 = data[index++];
		CHECK(Convert.uint16 == data_len);
		CHECK(data[index++] == type);

		Object object = deserialize(data);
		CHECK(object.isExt() == true);

		CHECK(object.asExt().type        == type);
		CHECK(object.asExt().data.size() == data_len);

		for(size_t i = 0; i < data_len; i++)
		{
			CHECK(object.asExt().data[i] == '_');
		}
	}
}

TEST_CASE("serialize/ext (ext32)")
{
	std::vector<uint8_t> data;
	const int8_t type = 42;

	Ext ext;
	ext.type = type;

	SUBCASE("length=min")
	{
		const size_t data_len = std::numeric_limits<uint16_t>::max() + (size_t)1;
		ext.data = std::vector<uint8_t>(data_len, '_');

		data = serialize(ext);
		CHECK(data.size() == (data_len + 6));
		size_t index = 0;
		CHECK(data[index++] == (uint8_t)Format::Ext32);
		Convert.uint64 = 0;
		Convert_Byte3 = data[index++];
		Convert_Byte2 = data[index++];
		Convert_Byte1 = data[index++];
		Convert_Byte0 = data[index++];
		CHECK(Convert.uint32 == data_len);
		CHECK(data[index++] == type);

		Object object = deserialize(data);
		CHECK(object.isExt() == true);

		CHECK(object.asExt().type        == type);
		CHECK(object.asExt().data.size() == data_len);

		for(size_t i = 0; i < data_len; i++)
		{
			CHECK(object.asExt().data[i] == '_');
		}
	}

#if 0 // Uses too much RAM and takes too long.
	SUBCASE("length=max")
	{
		const size_t data_len = std::numeric_limits<uint32_t>::max();
		ext.data = std::vector<uint8_t>(data_len, '_');

		data = serialize(ext);
		CHECK(data.size() == (data_len + 6));
		size_t index = 0;
		CHECK(data[index++] == (uint8_t)Format::Ext32);
		Convert.uint64 = 0;
		Convert_Byte3 = data[index++];
		Convert_Byte2 = data[index++];
		Convert_Byte1 = data[index++];
		Convert_Byte0 = data[index++];
		CHECK(Convert.uint32 == data_len);
		CHECK(data[index++] == type);

		Object object = deserialize(data);
		CHECK(object.isExt() == true);

		CHECK(object.asExt().type        == type);
		CHECK(object.asExt().data.size() == data_len);

		for(size_t i = 0; i < data_len; i++)
		{
			CHECK(object.asExt().data[i] == '_');
		}
	}
#endif
}
#endif // }}}


/**
 * \brief Serialize Map data.
 *
 * The contents of the Map will be packed into the returned std::vector.
 *
 * \parcode
 * zakero::messagepack::Map map;
 * map.set(Object{uint64_t(42)}, Object{true});
 *
 * std::vector<uint8_t> result = zakero::messagepack::serialize(map);
 *
 * reply(host_ip, result);
 * \endparcode
 *
 * \return The packed data.
 */
<<<<<<< HEAD
std::vector<uint8_t> serialize(const Map& map ///< The Map to serialize
=======
std::vector<uint8_t> serialize(const Map& map ///< The Map
	) noexcept
{
	std::error_code error;

	return serialize(map, error);
}


/**
 * \brief Serialize Map data.
 *
 * The contents of the Map will be packed into the returned std::vector.
 *
 * \parcode
 * zakero::messagepack::Map map;
 * map.set(Object{uint64_t(42)}, Object{true});
 *
 * std::error_code error;
 * std::vector<uint8_t> result = zakero::messagepack::serialize(map, error);
 *
 * reply(host_ip, result);
 * \endparcode
 *
 * \return The packed data.
 */
std::vector<uint8_t> serialize(const Map& map   ///< The Map
	, std::error_code&                error ///< The Error
>>>>>>> af4ec5ee
	) noexcept
{
	std::vector<uint8_t> vector;

	error = serialize_(map, vector);

	return vector;
}

#ifdef ZAKERO_MESSAGEPACK_IMPLEMENTATION_TEST // {{{
TEST_CASE("serialize/map (fixed_map)")
{
	Map map;
	std::vector<uint8_t> data;

	SUBCASE("empty")
	{
		data = serialize(map);
		CHECK(data.size() == 1);
		CHECK((data[0] & Fixed_Map_Mask) == (uint8_t)Format::Fixed_Map);
		CHECK((data[0] & Fixed_Map_Value) == 0);

		Object object = deserialize(data);
		CHECK(object.isMap() == true);
		CHECK(object.asMap().size() == 0);
	}

	SUBCASE("max")
	{
		size_t max = 15;

		for(size_t i = 0; i < max; i++)
		{
			// i          ==> 1 byte
			// str(0-9)   ==> 2 bytes
			// str(10-14) ==> 3 bytes
			map.set(Object{int64_t(i)}, Object{std::to_string(i)});
		}

		data = serialize(map);
		CHECK(data.size() == 51);
		CHECK((data[0] & Fixed_Map_Mask) == (uint8_t)Format::Fixed_Map);
		CHECK((data[0] & Fixed_Map_Value) == max);

		Object object = deserialize(data);
		CHECK(object.isMap() == true);
		CHECK(object.asMap().size() == max);

		for(size_t i = 0; i < max; i++)
		{
			Object key = Object{int64_t(i)};
			CHECK(map.keyExists(key) == true);
			
			Object value = map.at(key);
			CHECK(value.asString() == std::to_string(i));
		}
	}
}


TEST_CASE("serialize/map (map16)")
{
	Map map;
	std::vector<uint8_t> data;

	SUBCASE("min")
	{
		const size_t min = 16;

		for(size_t i = 0; i < min; i++)
		{
			map.set(Object{int64_t(i)}, Object{std::to_string(i)});
		}

		data = serialize(map);
		CHECK(data.size() == 57);
		CHECK(data[0] == (uint8_t)Format::Map16);
		Convert.uint64 = 0;
		Convert_Byte1 = data[1];
		Convert_Byte0 = data[2];
		CHECK(Convert.uint16 == min);

		Object object = deserialize(data);
		CHECK(object.isMap() == true);
		CHECK(object.asMap().size() == min);

		for(size_t i = 0; i < min; i++)
		{
			Object key = Object{int64_t(i)};
			CHECK(map.keyExists(key) == true);
			
			Object value = map.at(key);
			CHECK(value.asString() == std::to_string(i));
		}
	}

	SUBCASE("max")
	{
		const size_t max = std::numeric_limits<uint16_t>::max();

		//printf("Generating %lu Map entries\n", max);
		for(size_t i = 0; i < max; i++)
		{
			Object key = {int64_t(i)};
			Object val = {std::to_string(i)};
			map.set(std::move(key), std::move(val));

			//if(i % 1000 == 0) { printf("%lu/%lu\n", i, max); }
		}

		data = serialize(map);
		CHECK(data.size() == 643986);
		CHECK(data[0] == (uint8_t)Format::Map16);
		Convert.uint64 = 0;
		Convert_Byte1 = data[1];
		Convert_Byte0 = data[2];
		CHECK(Convert.uint16 == max);

		Object object = deserialize(data);
		CHECK(object.isMap() == true);
		CHECK(object.asMap().size() == max);

		for(size_t i = 0; i < max; i++)
		{
			Object key = Object{int64_t(i)};
			CHECK(map.keyExists(key) == true);
			
			Object value = map.at(key);
			CHECK(value.asString() == std::to_string(i));
		}
	}
}


TEST_CASE("serialize/map (map32)")
{
	Map map;
	std::vector<uint8_t> data;

	SUBCASE("min")
	{
		const size_t min = std::numeric_limits<uint16_t>::max() + 1;

		//printf("Generating %lu Map entries\n", min);
		for(size_t i = 0; i < min; i++)
		{
			Object key = {int64_t(i)};
			Object val = {std::to_string(i)};
			map.set(std::move(key), std::move(val));

			//if(i % 1000 == 0) { printf("%lu/%lu\n", i, min); }
		}

		data = serialize(map);
		CHECK(data.size() == 643999);
		CHECK(data[0] == (uint8_t)Format::Map32);
		Convert.uint64 = 0;
		Convert_Byte3 = data[1];
		Convert_Byte2 = data[2];
		Convert_Byte1 = data[3];
		Convert_Byte0 = data[4];
		CHECK(Convert.uint32 == min);

		Object object = deserialize(data);
		CHECK(object.isMap() == true);
		CHECK(object.asMap().size() == min);

		for(size_t i = 0; i < min; i++)
		{
			Object key = Object{int64_t(i)};
			CHECK(map.keyExists(key) == true);
			
			Object value = map.at(key);
			CHECK(value.asString() == std::to_string(i));
		}
	}

#if 0 // Will use too much memory and take to long
	SUBCASE("max")
	{
		const size_t max = std::numeric_limits<uint32_t>::max();
		map.object_key.reserve(max);
		map.object_value.reserve(max);

		printf("Generating %lu Map entries\n", max);
		for(size_t i = 0; i < max; i++)
		{
			Object key = {int64_t(i)};
			Object val = {std::to_string(i)};
			map.set(std::move(key), std::move(val));

			if(i % 1000 == 0) { printf("%lu/%lu\n", i, max); }
		}

		data = serialize(map);
		CHECK(data.size() == 0); // Unknown
		CHECK(data[0] == (uint8_t)Format::Map32);
		Convert.uint64 = 0;
		Convert_Byte3 = data[1];
		Convert_Byte2 = data[2];
		Convert_Byte1 = data[3];
		Convert_Byte0 = data[4];
		CHECK(Convert.uint32 == max);

		Object object = deserialize(data);
		CHECK(object.isMap() == true);
		CHECK(object.asMap().size() == max);

		for(size_t i = 0; i < max; i++)
		{
			Object key = Object{int64_t(i)};
			CHECK(map.keyExists(key) == true);
			
			Object value = map.at(key);
			CHECK(value.asString() == std::to_string(i));
		}
	}
#endif
}
#endif // }}}


/**
 * \brief Serialize Object data.
 *
 * The contents of the Object will be packed into the returned std::vector.
 *
 * \parcode
 * zakero::messagepack::Object object = { true };
 *
 * std::vector<uint8_t> result = zakero::messagepack::serialize(object);
 *
 * reply(host_ip, result);
 * \endparcode
 *
 * \return The packed data.
 */
<<<<<<< HEAD
std::vector<uint8_t> serialize(const Object& object ///< The Object to serialize
=======
std::vector<uint8_t> serialize(const Object& object ///< The Object
	) noexcept
{
	std::error_code error;

	return serialize(object, error);
}


/**
 * \brief Serialize Object data.
 *
 * The contents of the Object will be packed into the returned std::vector.
 *
 * \parcode
 * zakero::messagepack::Object object = { true };
 *
 * std::error_code error;
 * std::vector<uint8_t> result = zakero::messagepack::serialize(object, error);
 *
 * reply(host_ip, result);
 * \endparcode
 *
 * \return The packed data.
 */
std::vector<uint8_t> serialize(const Object& object ///< The Object
	, std::error_code&                   error  ///< The Error
>>>>>>> af4ec5ee
	) noexcept
{
	std::vector<uint8_t> vector;

	error = serialize_(object, vector);

	return vector;
}


#ifdef ZAKERO_MESSAGEPACK_IMPLEMENTATION_TEST // {{{

TEST_CASE("serialize/object/nill")
{
	Object object = {};
	CHECK(object.isNull());

	// Check serialized data

	std::vector<uint8_t> data = serialize(object);
	CHECK(data.size() == 1);

	// Check deserialized data

	size_t index = 0;
	CHECK(data[index] == (uint8_t)Format::Nill);

	object = deserialize(data);
	CHECK(object.isNull());
}


TEST_CASE("serialize/object/bool")
{
	Object               object;
	std::vector<uint8_t> data;
	size_t               index = 0;

	SUBCASE("True")
	{
		object = {true};
		CHECK(object.is<bool>());

		// Check serialized data

		data = serialize(object);
		CHECK(data.size() == 1);

		index = 0;
		CHECK(data[index] == (uint8_t)Format::True);

		// Check deserialized data

		object = deserialize(data);
		CHECK(object.is<bool>());
		CHECK(object.as<bool>() == true);
	}

	SUBCASE("False")
	{
		object = {false};
		CHECK(object.is<bool>());

		// Check serialized data

		data = serialize(object);
		CHECK(data.size() == 1);
		index = 0;
		CHECK(data[index] == (uint8_t)Format::False);

		// Check deserialized data

		object = deserialize(data);
		CHECK(object.is<bool>());
		CHECK(object.as<bool>() == false);
	}
}


TEST_CASE("serialize/object/fixed_int")
{
	Object               object;
	std::vector<uint8_t> data;
	size_t               index;

	// -------------------------------------------------------------------

	SUBCASE("Zero")
	{
		const int64_t fixint_zero = 0;

		object = {fixint_zero};
		CHECK(object.is<int64_t>());

		// Check serialized data

		data = serialize(object);
		CHECK(data.size() == 1);

		index = 0;
		CHECK((data[index] & Fixed_Int_Pos_Mask) == (uint8_t)Format::Fixed_Int_Pos);
		CHECK((data[index] & Fixed_Int_Pos_Value) == fixint_zero);

		// Check deserialized data

		object = deserialize(data);
		CHECK(object.is<int64_t>());
		CHECK(object.as<int64_t>() == fixint_zero);
	}

	// -------------------------------------------------------------------

	SUBCASE("Max")
	{
		const int64_t fixint_max = 127;

		object = {fixint_max};
		CHECK(object.is<int64_t>());

		// Check serialized data

		data = serialize(object);
		CHECK(data.size() == 1);

		index = 0;
		CHECK((data[index] & Fixed_Int_Pos_Mask) == (uint8_t)Format::Fixed_Int_Pos);
		CHECK((data[index] & Fixed_Int_Pos_Value) == fixint_max);

		// Check deserialized data

		object = deserialize(data);
		CHECK(object.is<int64_t>());
		CHECK(object.as<int64_t>() == fixint_max);
	}

	// -------------------------------------------------------------------

	SUBCASE("Min")
	{
		const int64_t fixint_min = -32;

		object = {fixint_min};
		CHECK(object.is<int64_t>());

		// Check serialized data

		data = serialize(object);
		CHECK(data.size() == 1);

		index = 0;
		CHECK((data[index] & Fixed_Int_Neg_Mask) == (uint8_t)Format::Fixed_Int_Neg);
		CHECK(((data[index] & Fixed_Int_Neg_Value) - 32) == fixint_min);

		// Check deserialized data

		object = deserialize(data);
		CHECK(object.is<int64_t>());
		CHECK(object.as<int64_t>() == fixint_min);
	}

	// -------------------------------------------------------------------

	SUBCASE("Value: 24")
	{
		const int64_t fixint_p24 = 24;

		object = {fixint_p24};
		CHECK(object.is<int64_t>());

		// Check serialized data

		data = serialize(object);
		CHECK(data.size() == 1);

		index = 0;
		CHECK((data[index] & Fixed_Int_Pos_Mask) == (uint8_t)Format::Fixed_Int_Pos);
		CHECK((data[index] & Fixed_Int_Pos_Value) == fixint_p24);

		// Check deserialized data

		object = deserialize(data);
		CHECK(object.is<int64_t>());
		CHECK(object.as<int64_t>() == fixint_p24);
	}

	// -------------------------------------------------------------------

	SUBCASE("Value: -24")
	{
		const int64_t fixint_n24 = -24;

		object = {fixint_n24};
		CHECK(object.is<int64_t>());

		// Check serialized data

		data = serialize(object);
		CHECK(data.size() == 1);

		index = 0;
		CHECK((data[index] & Fixed_Int_Neg_Mask) == (uint8_t)Format::Fixed_Int_Neg);
		CHECK(((data[index] & Fixed_Int_Neg_Value) - 32) == fixint_n24);

		// Check deserialized data

		object = deserialize(data);
		CHECK(object.is<int64_t>());
		CHECK(object.as<int64_t>() == fixint_n24);
	}
}


TEST_CASE("serialize/object/int8")
{
	Object               object;
	std::vector<uint8_t> data;
	size_t               index;

	// Don't test the maximum Int8 value 127
	// because that is handled by Fixed_Int_Pos

	// -------------------------------------------------------------------

	SUBCASE("Min")
	{
		const int64_t i8_min = std::numeric_limits<int8_t>::min();

		object = {i8_min};
		CHECK(object.is<int64_t>());

		// Check serialized data

		data = serialize(object);
		CHECK(data.size() == 2);

		index = 0;
		CHECK(data[index] == (uint8_t)Format::Int8);
		index++;
		CHECK((int8_t)data[index] == i8_min);

		// Check deserialized data

		object = deserialize(data);
		CHECK(object.is<int64_t>());
		CHECK(object.as<int64_t>() == i8_min);
	}

	// -------------------------------------------------------------------

	SUBCASE("Value: -33")
	{
		const int64_t i8_min = -33;

		object = {i8_min};
		CHECK(object.is<int64_t>());

		// Check serialized data

		data = serialize(object);
		CHECK(data.size() == 2);

		index = 0;
		CHECK(data[index] == (uint8_t)Format::Int8);
		index++;
		CHECK((int8_t)data[index] == i8_min);

		// Check deserialized data

		object = deserialize(data);
		CHECK(object.is<int64_t>());
		CHECK(object.as<int64_t>() == i8_min);
	}
}


TEST_CASE("serialize/object/int16")
{
	Object               object;
	std::vector<uint8_t> data;
	size_t               index;

	// -------------------------------------------------------------------

	SUBCASE("Min16")
	{
		const int64_t i16_min = std::numeric_limits<int16_t>::min();

		object = {i16_min};
		CHECK(object.is<int64_t>());

		// Check serialized data

		data = serialize(object);
		CHECK(data.size() == 3);

		index = 0;
		CHECK(data[index++] == (uint8_t)Format::Int16);

		Convert.uint64 = 0;
		Convert_Byte1 = data[index++];
		Convert_Byte0 = data[index++];
		CHECK(Convert.int16 == i16_min);

		// Check deserialized data

		object = deserialize(data);
		CHECK(object.is<int64_t>());
		CHECK(object.as<int64_t>() == i16_min);
	}

	// -------------------------------------------------------------------

	SUBCASE("Min8-1")
	{
		const int64_t i16_min = std::numeric_limits<int8_t>::min() - (int64_t)1;

		object = {i16_min};
		CHECK(object.is<int64_t>());

		// Check serialized data

		data = serialize(object);
		CHECK(data.size() == 3);

		index = 0;
		CHECK(data[index++] == (uint8_t)Format::Int16);

		Convert.uint64 = 0;
		Convert_Byte1 = data[index++];
		Convert_Byte0 = data[index++];
		CHECK(Convert.int16 == i16_min);

		// Check deserialized data

		object = deserialize(data);
		CHECK(object.is<int64_t>());
		CHECK(object.as<int64_t>() == i16_min);
	}

	// -------------------------------------------------------------------

	SUBCASE("Max16")
	{
		const int64_t i16_max = std::numeric_limits<int16_t>::max();

		object = {i16_max};
		CHECK(object.is<int64_t>());

		// Check serialized data

		data = serialize(object);
		CHECK(data.size() == 3);

		index = 0;
		CHECK(data[index++] == (uint8_t)Format::Int16);

		Convert.uint64 = 0;
		Convert_Byte1 = data[index++];
		Convert_Byte0 = data[index++];
		CHECK(Convert.int16 == i16_max);

		// Check deserialized data

		object = deserialize(data);
		CHECK(object.is<int64_t>());
		CHECK(object.as<int64_t>() == i16_max);
	}

	// -------------------------------------------------------------------

	SUBCASE("Max8+1")
	{
		const int64_t i16_max = std::numeric_limits<int16_t>::max();

		object = {i16_max};
		CHECK(object.is<int64_t>());

		// Check serialized data

		data = serialize(object);
		CHECK(data.size() == 3);

		index = 0;
		CHECK(data[index++] == (uint8_t)Format::Int16);

		Convert.uint64 = 0;
		Convert_Byte1 = data[index++];
		Convert_Byte0 = data[index++];
		CHECK(Convert.int16 == i16_max);

		// Check deserialized data

		object = deserialize(data);
		CHECK(object.is<int64_t>());
		CHECK(object.as<int64_t>() == i16_max);
	}
}


TEST_CASE("serialize/object/int32")
{
	Object               object;
	std::vector<uint8_t> data;
	size_t               index;

	// -------------------------------------------------------------------

	SUBCASE("Min32")
	{
		const int64_t i32_min = std::numeric_limits<int32_t>::min();

		object = {i32_min};
		CHECK(object.is<int64_t>());

		// Check serialized data

		data = serialize(object);
		CHECK(data.size() == 5);

		index = 0;
		CHECK(data[index++] == (uint8_t)Format::Int32);

		Convert.uint64 = 0;
		Convert_Byte3 = data[index++];
		Convert_Byte2 = data[index++];
		Convert_Byte1 = data[index++];
		Convert_Byte0 = data[index++];
		CHECK(Convert.int32 == i32_min);

		// Check deserialized data

		object = deserialize(data);
		CHECK(object.is<int64_t>());
		CHECK(object.as<int64_t>() == i32_min);
	}

	// -------------------------------------------------------------------

	SUBCASE("Min16-1")
	{
		const int64_t i32_min = std::numeric_limits<int16_t>::min() - (int64_t)1;

		object = {i32_min};
		CHECK(object.is<int64_t>());

		// Check serialized data

		data = serialize(object);
		CHECK(data.size() == 5);

		index = 0;
		CHECK(data[index++] == (uint8_t)Format::Int32);

		Convert.uint64 = 0;
		Convert_Byte3 = data[index++];
		Convert_Byte2 = data[index++];
		Convert_Byte1 = data[index++];
		Convert_Byte0 = data[index++];
		CHECK(Convert.int32 == i32_min);

		// Check deserialized data

		object = deserialize(data);
		CHECK(object.is<int64_t>());
		CHECK(object.as<int64_t>() == i32_min);
	}

	// -------------------------------------------------------------------

	SUBCASE("Max32")
	{
		const int64_t i32_max = std::numeric_limits<int32_t>::max();

		object = {i32_max};
		CHECK(object.is<int64_t>());

		// Check serialized data

		data = serialize(object);
		CHECK(data.size() == 5);

		index = 0;
		CHECK(data[index++] == (uint8_t)Format::Int32);

		Convert.uint64 = 0;
		Convert_Byte3 = data[index++];
		Convert_Byte2 = data[index++];
		Convert_Byte1 = data[index++];
		Convert_Byte0 = data[index++];
		CHECK(Convert.int32 == i32_max);

		// Check deserialized data

		object = deserialize(data);
		CHECK(object.is<int64_t>());
		CHECK(object.as<int64_t>() == i32_max);
	}

	// -------------------------------------------------------------------

	SUBCASE("Max16+1")
	{
		const int64_t i32_max = std::numeric_limits<int16_t>::max() + 1;

		object = {i32_max};
		CHECK(object.is<int64_t>());

		// Check serialized data

		data = serialize(object);
		CHECK(data.size() == 5);

		index = 0;
		CHECK(data[index++] == (uint8_t)Format::Int32);

		Convert.uint64 = 0;
		Convert_Byte3 = data[index++];
		Convert_Byte2 = data[index++];
		Convert_Byte1 = data[index++];
		Convert_Byte0 = data[index++];
		CHECK(Convert.int32 == i32_max);

		// Check deserialized data

		object = deserialize(data);
		CHECK(object.is<int64_t>());
		CHECK(object.as<int64_t>() == i32_max);
	}
}


TEST_CASE("serialize/object/int64")
{
	Object               object;
	std::vector<uint8_t> data;
	size_t               index;

	// -------------------------------------------------------------------

	SUBCASE("Min64")
	{
		const int64_t i64_min = std::numeric_limits<int64_t>::min();

		object = {i64_min};
		CHECK(object.is<int64_t>());

		// Check serialized data

		data = serialize(object);
		CHECK(data.size() == 9);

		index = 0;
		CHECK(data[index++] == (uint8_t)Format::Int64);

		Convert.uint64 = 0;
		Convert_Byte7 = data[index++];
		Convert_Byte6 = data[index++];
		Convert_Byte5 = data[index++];
		Convert_Byte4 = data[index++];
		Convert_Byte3 = data[index++];
		Convert_Byte2 = data[index++];
		Convert_Byte1 = data[index++];
		Convert_Byte0 = data[index++];
		CHECK(Convert.int64 == i64_min);

		// Check deserialized data

		object = deserialize(data);
		CHECK(object.is<int64_t>());
		CHECK(object.as<int64_t>() == i64_min);
	}

	// -------------------------------------------------------------------

	SUBCASE("Min32-1")
	{
		const int64_t i64_min = std::numeric_limits<int32_t>::min() - (int64_t)1;

		object = {i64_min};
		CHECK(object.is<int64_t>());

		// Check serialized data

		data = serialize(object);
		CHECK(data.size() == 9);

		index = 0;
		CHECK(data[index++] == (uint8_t)Format::Int64);

		Convert.uint64 = 0;
		Convert_Byte7 = data[index++];
		Convert_Byte6 = data[index++];
		Convert_Byte5 = data[index++];
		Convert_Byte4 = data[index++];
		Convert_Byte3 = data[index++];
		Convert_Byte2 = data[index++];
		Convert_Byte1 = data[index++];
		Convert_Byte0 = data[index++];
		CHECK(Convert.int64 == i64_min);

		// Check deserialized data

		object = deserialize(data);
		CHECK(object.is<int64_t>());
		CHECK(object.as<int64_t>() == i64_min);
	}

	// -------------------------------------------------------------------

	SUBCASE("Max64")
	{
		const int64_t i64_max = std::numeric_limits<int64_t>::max();

		object = {i64_max};
		CHECK(object.is<int64_t>());

		// Check serialized data

		data = serialize(object);
		CHECK(data.size() == 9);

		index = 0;
		CHECK(data[index++] == (uint8_t)Format::Int64);

		Convert.uint64 = 0;
		Convert_Byte7 = data[index++];
		Convert_Byte6 = data[index++];
		Convert_Byte5 = data[index++];
		Convert_Byte4 = data[index++];
		Convert_Byte3 = data[index++];
		Convert_Byte2 = data[index++];
		Convert_Byte1 = data[index++];
		Convert_Byte0 = data[index++];
		CHECK(Convert.int64 == i64_max);

		// Check deserialized data

		object = deserialize(data);
		CHECK(object.is<int64_t>());
		CHECK(object.as<int64_t>() == i64_max);
	}

	// -------------------------------------------------------------------

	SUBCASE("Max32+1")
	{
		const int64_t i64_max = std::numeric_limits<int32_t>::max() + (int64_t)1;

		object = {i64_max};
		CHECK(object.is<int64_t>());

		// Check serialized data

		data = serialize(object);
		CHECK(data.size() == 9);

		index = 0;
		CHECK(data[index++] == (uint8_t)Format::Int64);

		Convert.uint64 = 0;
		Convert_Byte7 = data[index++];
		Convert_Byte6 = data[index++];
		Convert_Byte5 = data[index++];
		Convert_Byte4 = data[index++];
		Convert_Byte3 = data[index++];
		Convert_Byte2 = data[index++];
		Convert_Byte1 = data[index++];
		Convert_Byte0 = data[index++];
		CHECK(Convert.int64 == i64_max);

		// Check deserialized data

		object = deserialize(data);
		CHECK(object.is<int64_t>());
		CHECK(object.as<int64_t>() == i64_max);
	}
}


TEST_CASE("serialize/object/uint8")
{
	Object               object;
	std::vector<uint8_t> data;
	size_t               index;

	// -------------------------------------------------------------------

	SUBCASE("Min")
	{
		const uint64_t u8_min = 0;

		object = {u8_min};
		CHECK(object.is<uint64_t>());

		// Check serialized data

		data = serialize(object);
		CHECK(data.size() == 2);

		index = 0;
		CHECK(data[index++] == (uint8_t)Format::Uint8);
		CHECK(data[index++] == u8_min);

		// Check deserialized data

		object = deserialize(data);
		CHECK(object.is<uint64_t>());
		CHECK(object.as<uint64_t>() == u8_min);
	}

	// -------------------------------------------------------------------

	SUBCASE("Max")
	{
		const uint64_t u8_max = std::numeric_limits<uint8_t>::max();

		object = {u8_max};
		CHECK(object.is<uint64_t>());

		// Check serialized data

		data = serialize(object);
		CHECK(data.size() == 2);

		index = 0;
		CHECK(data[index++] == (uint8_t)Format::Uint8);
		CHECK(data[index++] == u8_max);

		// Check deserialized data

		object = deserialize(data);
		CHECK(object.is<uint64_t>());
		CHECK(object.as<uint64_t>() == u8_max);
	}
}


TEST_CASE("serialize/object/uint16")
{
	Object               object;
	std::vector<uint8_t> data;
	size_t               index;

	// -------------------------------------------------------------------

	SUBCASE("Min")
	{
		const uint64_t u16_min = std::numeric_limits<uint8_t>::max() + (uint64_t)1;

		object = {u16_min};
		CHECK(object.is<uint64_t>());

		// Check serialized data

		data = serialize(object);
		CHECK(data.size() == 3);

		index = 0;
		CHECK(data[index++] == (uint8_t)Format::Uint16);
		Convert_Byte1 = data[index++];
		Convert_Byte0 = data[index++];
		CHECK(Convert.uint16 == u16_min);

		// Check deserialized data

		object = deserialize(data);
		CHECK(object.is<uint64_t>());
		CHECK(object.as<uint64_t>() == u16_min);
	}

	// -------------------------------------------------------------------

	SUBCASE("Max")
	{
		const uint64_t u16_max = std::numeric_limits<uint16_t>::max();

		object = {u16_max};
		CHECK(object.is<uint64_t>());

		// Check serialized data

		data = serialize(object);
		CHECK(data.size() == 3);

		index = 0;
		CHECK(data[index++] == (uint8_t)Format::Uint16);
		Convert_Byte1 = data[index++];
		Convert_Byte0 = data[index++];
		CHECK(Convert.uint16 == u16_max);

		// Check deserialized data

		object = deserialize(data);
		CHECK(object.is<uint64_t>());
		CHECK(object.as<uint64_t>() == u16_max);
	}
}


TEST_CASE("serialize/object/uint32")
{
	Object               object;
	std::vector<uint8_t> data;
	size_t               index;

	// -------------------------------------------------------------------

	SUBCASE("Min")
	{
		const uint64_t u32_min = std::numeric_limits<uint16_t>::max() + (uint64_t)1;

		object = {u32_min};
		CHECK(object.is<uint64_t>());

		// Check serialized data

		data = serialize(object);
		CHECK(data.size() == 5);

		index = 0;
		CHECK(data[index++] == (uint8_t)Format::Uint32);
		Convert_Byte3 = data[index++];
		Convert_Byte2 = data[index++];
		Convert_Byte1 = data[index++];
		Convert_Byte0 = data[index++];
		CHECK(Convert.uint32 == u32_min);

		// Check deserialized data

		object = deserialize(data);
		CHECK(object.is<uint64_t>());
		CHECK(object.as<uint64_t>() == u32_min);
	}

	// -------------------------------------------------------------------

	SUBCASE("Max")
	{
		const uint64_t u32_max = std::numeric_limits<uint32_t>::max();

		object = {u32_max};
		CHECK(object.is<uint64_t>());

		// Check serialized data

		data = serialize(object);
		CHECK(data.size() == 5);

		index = 0;
		CHECK(data[index++] == (uint8_t)Format::Uint32);
		Convert_Byte3 = data[index++];
		Convert_Byte2 = data[index++];
		Convert_Byte1 = data[index++];
		Convert_Byte0 = data[index++];
		CHECK(Convert.uint32 == u32_max);

		// Check deserialized data

		object = deserialize(data);
		CHECK(object.is<uint64_t>());
		CHECK(object.as<uint64_t>() == u32_max);
	}
}


TEST_CASE("serialize/object/uint64")
{
	Object               object;
	std::vector<uint8_t> data;
	size_t               index;

	// -------------------------------------------------------------------

	SUBCASE("Min")
	{
		const uint64_t u64_min = std::numeric_limits<uint32_t>::max() + (uint64_t)1;

		object = {u64_min};
		CHECK(object.is<uint64_t>());

		// Check serialized data

		data = serialize(object);
		CHECK(data.size() == 9);

		index = 0;
		CHECK(data[index++] == (uint8_t)Format::Uint64);
		Convert_Byte7 = data[index++];
		Convert_Byte6 = data[index++];
		Convert_Byte5 = data[index++];
		Convert_Byte4 = data[index++];
		Convert_Byte3 = data[index++];
		Convert_Byte2 = data[index++];
		Convert_Byte1 = data[index++];
		Convert_Byte0 = data[index++];
		CHECK(Convert.uint64 == u64_min);

		// Check deserialized data

		object = deserialize(data);
		CHECK(object.is<uint64_t>());
		CHECK(object.as<uint64_t>() == u64_min);
	}

	// -------------------------------------------------------------------

	SUBCASE("Max")
	{
		const uint64_t u64_max = std::numeric_limits<uint64_t>::max();

		object = {u64_max};
		CHECK(object.is<uint64_t>());

		// Check serialized data

		data = serialize(object);
		CHECK(data.size() == 9);

		index = 0;
		CHECK(data[index++] == (uint8_t)Format::Uint64);
		Convert_Byte7 = data[index++];
		Convert_Byte6 = data[index++];
		Convert_Byte5 = data[index++];
		Convert_Byte4 = data[index++];
		Convert_Byte3 = data[index++];
		Convert_Byte2 = data[index++];
		Convert_Byte1 = data[index++];
		Convert_Byte0 = data[index++];
		CHECK(Convert.uint64 == u64_max);

		// Check deserialized data

		object = deserialize(data);
		CHECK(object.is<uint64_t>());
		CHECK(object.as<uint64_t>() == u64_max);
	}
}


TEST_CASE("serialize/object/float32")
{
	Object               object;
	std::vector<uint8_t> data;
	size_t               index;

	// -------------------------------------------------------------------

	SUBCASE("Zero")
	{
		const float f32_zero = 0;

		object = {f32_zero};
		CHECK(object.is<float>());

		// Check serialized data

		data = serialize(object);
		CHECK(data.size() == 5);

		index = 0;
		CHECK(data[index++] == (uint8_t)Format::Float32);
		Convert_Byte3 = data[index++];
		Convert_Byte2 = data[index++];
		Convert_Byte1 = data[index++];
		Convert_Byte0 = data[index++];
		CHECK(Convert.float32 == f32_zero);

		// Check deserialized data

		object = deserialize(data);
		CHECK(object.is<float>());
		CHECK(object.as<float>() == f32_zero);
	}

	// -------------------------------------------------------------------

	SUBCASE("Min")
	{
		const float f32_min = std::numeric_limits<float>::min();

		object = {f32_min};
		CHECK(object.is<float>());

		// Check serialized data

		data = serialize(object);
		CHECK(data.size() == 5);

		index = 0;
		CHECK(data[index++] == (uint8_t)Format::Float32);
		Convert_Byte3 = data[index++];
		Convert_Byte2 = data[index++];
		Convert_Byte1 = data[index++];
		Convert_Byte0 = data[index++];
		CHECK(Convert.float32 == f32_min);

		// Check deserialized data

		object = deserialize(data);
		CHECK(object.is<float>());
		CHECK(object.as<float>() == f32_min);
	}

	// -------------------------------------------------------------------

	SUBCASE("Max")
	{
		const float f32_max = std::numeric_limits<float>::max();

		object = {f32_max};
		CHECK(object.is<float>());

		// Check serialized data

		data = serialize(object);
		CHECK(data.size() == 5);

		index = 0;
		CHECK(data[index++] == (uint8_t)Format::Float32);
		Convert_Byte3 = data[index++];
		Convert_Byte2 = data[index++];
		Convert_Byte1 = data[index++];
		Convert_Byte0 = data[index++];
		CHECK(Convert.float32 == f32_max);

		// Check deserialized data

		object = deserialize(data);
		CHECK(object.is<float>());
		CHECK(object.as<float>() == f32_max);
	}
}


TEST_CASE("serialize/object/float64")
{
	Object               object;
	std::vector<uint8_t> data;
	size_t               index;

	// -------------------------------------------------------------------

	SUBCASE("Zero")
	{
		const double f64_zero = 0;

		object = {f64_zero};
		CHECK(object.is<double>());

		// Check serialized data

		data = serialize(object);
		CHECK(data.size() == 9);

		index = 0;
		CHECK(data[index++] == (uint8_t)Format::Float64);
		Convert_Byte7 = data[index++];
		Convert_Byte6 = data[index++];
		Convert_Byte5 = data[index++];
		Convert_Byte4 = data[index++];
		Convert_Byte3 = data[index++];
		Convert_Byte2 = data[index++];
		Convert_Byte1 = data[index++];
		Convert_Byte0 = data[index++];
		CHECK(Convert.float64 == f64_zero);

		// Check deserialized data

		object = deserialize(data);
		CHECK(object.is<double>());
		CHECK(object.as<double>() == f64_zero);
	}

	// -------------------------------------------------------------------

	SUBCASE("Min")
	{
		const double f64_min = std::numeric_limits<double>::min();

		object = {f64_min};
		CHECK(object.is<double>());

		// Check serialized data

		data = serialize(object);
		CHECK(data.size() == 9);

		index = 0;
		CHECK(data[index++] == (uint8_t)Format::Float64);
		Convert_Byte7 = data[index++];
		Convert_Byte6 = data[index++];
		Convert_Byte5 = data[index++];
		Convert_Byte4 = data[index++];
		Convert_Byte3 = data[index++];
		Convert_Byte2 = data[index++];
		Convert_Byte1 = data[index++];
		Convert_Byte0 = data[index++];
		CHECK(Convert.float64 == f64_min);

		// Check deserialized data

		object = deserialize(data);
		CHECK(object.is<double>());
		CHECK(object.as<double>() == f64_min);
	}

	// -------------------------------------------------------------------

	SUBCASE("Max")
	{
		const double f64_max = std::numeric_limits<double>::max();

		object = {f64_max};
		CHECK(object.is<double>());

		// Check serialized data

		data = serialize(object);
		CHECK(data.size() == 9);

		index = 0;
		CHECK(data[index++] == (uint8_t)Format::Float64);
		Convert_Byte7 = data[index++];
		Convert_Byte6 = data[index++];
		Convert_Byte5 = data[index++];
		Convert_Byte4 = data[index++];
		Convert_Byte3 = data[index++];
		Convert_Byte2 = data[index++];
		Convert_Byte1 = data[index++];
		Convert_Byte0 = data[index++];
		CHECK(Convert.float64 == f64_max);

		// Check deserialized data

		object = deserialize(data);
		CHECK(object.is<double>());
		CHECK(object.as<double>() == f64_max);
	}
}


TEST_CASE("serialize/object/fixed_str")
{
	Object               object;
	std::vector<uint8_t> data;
	size_t               index;
	size_t               str_len;

	// -------------------------------------------------------------------

	SUBCASE("Empty")
	{
		const std::string string;

		object = {string};
		CHECK(object.is<std::string>());

		// Check serialized data

		data = serialize(object);
		CHECK(data.size() == 1);

		index = 0;
		CHECK((data[index] & Fixed_Str_Mask) == (uint8_t)Format::Fixed_Str);
		str_len = data[index] & Fixed_Str_Value;
		CHECK(str_len == string.size());

		// Check deserialized data

		object = deserialize(data);
		CHECK(object.is<std::string>());
		CHECK(object.as<std::string>() == string);
	}

	// -------------------------------------------------------------------

	SUBCASE("Len_1")
	{
		const std::string string(1, '_');

		object = {string};
		CHECK(object.is<std::string>());

		// Check serialized data

		data = serialize(object);
		CHECK(data.size() == string.size() + 1);

		index = 0;
		CHECK((data[index] & Fixed_Str_Mask) == (uint8_t)Format::Fixed_Str);
		str_len = data[index] & Fixed_Str_Value;
		CHECK(str_len == string.size());

		// Check deserialized data

		object = deserialize(data);
		CHECK(object.is<std::string>());
		CHECK(object.as<std::string>() == string);
	}

	// -------------------------------------------------------------------

	SUBCASE("Len_31")
	{
		const std::string string(31, 'X');

		object = {string};
		CHECK(object.is<std::string>());

		// Check serialized data

		data = serialize(object);
		CHECK(data.size() == string.size() + 1);

		index = 0;
		CHECK((data[index] & Fixed_Str_Mask) == (uint8_t)Format::Fixed_Str);
		str_len = data[index] & Fixed_Str_Value;
		CHECK(str_len == string.size());

		// Check deserialized data

		object = deserialize(data);
		CHECK(object.is<std::string>());
		CHECK(object.as<std::string>() == string);
	}
}


TEST_CASE("serialize/object/str8")
{
	Object               object;
	std::vector<uint8_t> data;
	size_t               index;
	size_t               str_len;

	// -------------------------------------------------------------------

	SUBCASE("Min")
	{
		const std::string string(32, '_');

		object = {string};
		CHECK(object.is<std::string>());

		// Check serialized data

		data = serialize(object);
		CHECK(data.size() == string.size() + 2);

		index = 0;
		CHECK(data[index++] == (uint8_t)Format::Str8);
		str_len = data[index++];
		CHECK(str_len == string.size());

		// Check deserialized data

		object = deserialize(data);
		CHECK(object.is<std::string>());
		CHECK(object.as<std::string>() == string);
	}

	// -------------------------------------------------------------------

	SUBCASE("Max")
	{
		const std::string string(std::numeric_limits<uint8_t>::max(), 'X');

		object = {string};
		CHECK(object.is<std::string>());

		// Check serialized data

		data = serialize(object);
		CHECK(data.size() == (string.size() + 2));

		index = 0;
		CHECK(data[index++] == (uint8_t)Format::Str8);
		str_len = data[index++];
		CHECK(str_len == string.size());

		// Check deserialized data

		object = deserialize(data);
		CHECK(object.is<std::string>());
		CHECK(object.as<std::string>() == string);
	}
}


TEST_CASE("serialize/object/str16")
{
	Object               object;
	std::vector<uint8_t> data;
	size_t               index;
	size_t               str_len;

	// -------------------------------------------------------------------

	SUBCASE("Min")
	{
		const std::string string(std::numeric_limits<uint8_t>::max() + 1, '_');

		object = {string};
		CHECK(object.is<std::string>());

		// Check serialized data

		data = serialize(object);
		CHECK(data.size() == string.size() + 3);

		index = 0;
		CHECK(data[index++] == (uint8_t)Format::Str16);
		Convert_Byte1 = data[index++];
		Convert_Byte0 = data[index++];
		str_len = Convert.uint16;
		CHECK(str_len == string.size());

		// Check deserialized data

		object = deserialize(data);
		CHECK(object.is<std::string>());
		CHECK(object.as<std::string>() == string);
	}

	// -------------------------------------------------------------------

	SUBCASE("Max")
	{
		const std::string string(std::numeric_limits<uint16_t>::max(), 'X');

		object = {string};
		CHECK(object.is<std::string>());

		// Check serialized data

		data = serialize(object);
		CHECK(data.size() == (string.size() + 3));

		index = 0;
		CHECK(data[index++] == (uint8_t)Format::Str16);
		Convert_Byte1 = data[index++];
		Convert_Byte0 = data[index++];
		str_len = Convert.uint16;
		CHECK(str_len == string.size());

		// Check deserialized data

		object = deserialize(data);
		CHECK(object.is<std::string>());
		CHECK(object.as<std::string>() == string);
	}
}


TEST_CASE("serialize/object/str32")
{
	Object               object;
	std::vector<uint8_t> data;
	size_t               index;
	size_t               str_len;

	// -------------------------------------------------------------------

	SUBCASE("Min")
	{
		const std::string string(std::numeric_limits<uint16_t>::max() + 1, '_');

		object = {string};
		CHECK(object.is<std::string>());

		// Check serialized data

		data = serialize(object);
		CHECK(data.size() == string.size() + 5);

		index = 0;
		CHECK(data[index++] == (uint8_t)Format::Str32);
		Convert_Byte3 = data[index++];
		Convert_Byte2 = data[index++];
		Convert_Byte1 = data[index++];
		Convert_Byte0 = data[index++];
		str_len = Convert.uint32;
		CHECK(str_len == string.size());

		// Check deserialized data

		object = deserialize(data);
		CHECK(object.is<std::string>());
		CHECK(object.as<std::string>() == string);
	}

	// -------------------------------------------------------------------

	SUBCASE("Max")
	{
		/*
		 * This string would be 4GB + overhead from std::string
		 * Serializing would consume another 4GB.
		 * For a total of 8GB to test the maximum Str32 length.
		const std::string string(std::numeric_limits<uint32_t>::max(), 'X');

		object = {string};
		CHECK(object.is<std::string>());

		// Check serialized data

		data = serialize(object);
		CHECK(data.size() == (string.size() + 3));

		index = 0;
		CHECK(data[index++] == (uint8_t)Format::Str32);
		Convert_Byte3 = data[index++];
		Convert_Byte2 = data[index++];
		Convert_Byte1 = data[index++];
		Convert_Byte0 = data[index++];
		str_len = Convert.uint32;
		CHECK(str_len == string.size());

		// Check deserialized data

		object = deserialize(data);
		CHECK(object.is<std::string>());
		CHECK(object.as<std::string>() == string);
		 */
	}
}


TEST_CASE("serialize/object/bin8")
{
	Object               object;
	std::vector<uint8_t> data;
	size_t               index;
	size_t               bin_len;

	// -------------------------------------------------------------------

	SUBCASE("Min")
	{
		const std::vector<uint8_t> bin = {};

		object = {bin};
		CHECK(object.isBinary());

		// Check serialized data

		data = serialize(object);
		CHECK(data.size() == bin.size() + 2);

		index = 0;
		CHECK(data[index++] == (uint8_t)Format::Bin8);
		bin_len = data[index++];
		CHECK(bin_len == bin.size());

		// Check deserialized data

		object = deserialize(data);
		CHECK(object.isBinary());

		const std::vector<uint8_t>& vector = object.asBinary();
		for(size_t i = 0; i < bin_len; i++)
		{
			CHECK(vector[i] == bin[i]);
		}
	}

	// -------------------------------------------------------------------

	SUBCASE("Max")
	{
		const std::vector<uint8_t> bin(std::numeric_limits<uint8_t>::max(), 'X');

		object = {bin};
		CHECK(object.isBinary());

		// Check serialized data

		data = serialize(object);
		CHECK(data.size() == bin.size() + 2);

		index = 0;
		CHECK(data[index++] == (uint8_t)Format::Bin8);
		bin_len = data[index++];
		CHECK(bin_len == bin.size());

		// Check deserialized data

		object = deserialize(data);
		CHECK(object.isBinary());

		const std::vector<uint8_t>& vector = object.asBinary();
		for(size_t i = 0; i < bin_len; i++)
		{
			CHECK(vector[i] == bin[i]);
		}
	}
}


TEST_CASE("serialize/object/bin16")
{
	Object               object;
	std::vector<uint8_t> data;
	size_t               index;
	size_t               bin_len;

	// -------------------------------------------------------------------

	SUBCASE("Min")
	{
		const std::vector<uint8_t> bin(std::numeric_limits<uint8_t>::max() + 1, '_');

		object = {bin};
		CHECK(object.isBinary());

		// Check serialized data

		data = serialize(object);
		CHECK(data.size() == bin.size() + 3);

		index = 0;
		CHECK(data[index++] == (uint8_t)Format::Bin16);
		Convert_Byte1 = data[index++];
		Convert_Byte0 = data[index++];
		bin_len = Convert.uint16;
		CHECK(bin_len == bin.size());

		// Check deserialized data

		object = deserialize(data);
		CHECK(object.isBinary());

		const std::vector<uint8_t>& vector = object.asBinary();
		for(size_t i = 0; i < bin_len; i++)
		{
			CHECK(vector[i] == bin[i]);
		}
	}

	// -------------------------------------------------------------------

	SUBCASE("Max")
	{
		const std::vector<uint8_t> bin(std::numeric_limits<uint16_t>::max(), 'X');

		object = {bin};
		CHECK(object.isBinary());

		// Check serialized data

		data = serialize(object);
		CHECK(data.size() == bin.size() + 3);

		index = 0;
		CHECK(data[index++] == (uint8_t)Format::Bin16);
		Convert_Byte1 = data[index++];
		Convert_Byte0 = data[index++];
		bin_len = Convert.uint16;
		CHECK(bin_len == bin.size());

		// Check deserialized data

		object = deserialize(data);
		CHECK(object.isBinary());

		const std::vector<uint8_t>& vector = object.asBinary();
		for(size_t i = 0; i < bin_len; i++)
		{
			CHECK(vector[i] == bin[i]);
		}
	}
}


TEST_CASE("serialize/object/bin32")
{
	Object               object;
	std::vector<uint8_t> data;
	size_t               index;
	size_t               bin_len;

	// -------------------------------------------------------------------

	SUBCASE("Min")
	{
		const std::vector<uint8_t> bin(std::numeric_limits<uint16_t>::max() + 1, '_');

		object = {bin};
		CHECK(object.isBinary());

		// Check serialized data

		data = serialize(object);
		CHECK(data.size() == bin.size() + 5);

		index = 0;
		CHECK(data[index++] == (uint8_t)Format::Bin32);
		Convert_Byte3 = data[index++];
		Convert_Byte2 = data[index++];
		Convert_Byte1 = data[index++];
		Convert_Byte0 = data[index++];
		bin_len = Convert.uint32;
		CHECK(bin_len == bin.size());

		// Check deserialized data

		object = deserialize(data);
		CHECK(object.isBinary());

		const std::vector<uint8_t>& vector = object.asBinary();
		for(size_t i = 0; i < bin_len; i++)
		{
			CHECK(vector[i] == bin[i]);
		}
	}

	// -------------------------------------------------------------------

	SUBCASE("Max")
	{
		/*
		 * This vector would be 4GB + overhead from std::vector
		 * Serializing would consume another 4GB.
		 * For a total of 8GB to test the maximum Str32 length.
		const std::vector<uint8_t> bin(std::numeric_limits<uint32_t>::max(), 'X');

		object = {bin};
		CHECK(object.isBinary());

		// Check serialized data

		data = serialize(object);
		CHECK(data.size() == (bin.size() + 5));

		index = 0;
		CHECK(data[index++] == (uint8_t)Format::Bin32);
		Convert_Byte3 = data[index++];
		Convert_Byte2 = data[index++];
		Convert_Byte1 = data[index++];
		Convert_Byte0 = data[index++];
		bin_len = Convert.uint32;
		CHECK(bin_len == bin.size());

		// Check deserialized data

		object = deserialize(data);
		CHECK(object.isBinary());

		const std::vector<uint8_t>& vector = object.asBinary();
		for(size_t i = 0; i < bin_len; i++)
		{
			CHECK(vector[i] == bin[i]);
		}
		 */
	}
}


TEST_CASE("serialize/object/fixed_array")
{
	Object               object;
	std::vector<uint8_t> data;
	size_t               index;
	size_t               array_len;

	// -------------------------------------------------------------------

	SUBCASE("Empty")
	{
		object = {Array{}};
		CHECK(object.isArray());
		CHECK(object.asArray().size() == 0);

		// Check serialized data

		data = serialize(object);
		CHECK(data.size() == 1);

		index = 0;
		CHECK((data[index] & Fixed_Array_Mask) == (uint8_t)Format::Fixed_Array);
		array_len = data[index] & Fixed_Array_Value;
		CHECK(array_len == 0);

		// Check deserialized data

		object = deserialize(data);
		CHECK(object.isArray());
		CHECK(object.asArray().size() == 0);
	}

	// -------------------------------------------------------------------

	SUBCASE("Len 15")
	{
		object = {Array{}};
		CHECK(object.isArray());

		for(size_t i = 0; i < 15; i++)
		{
			object.asArray().appendNull();
		}

		array_len = object.asArray().size();
		CHECK(array_len == 15);

		// Check serialized data

		data = serialize(object);
		CHECK(data.size() == (array_len + 1));

		index = 0;
		CHECK((data[index] & Fixed_Array_Mask) == (uint8_t)Format::Fixed_Array);
		array_len = data[index] & Fixed_Array_Value;
		CHECK(array_len == 15);

		// Check deserialized data

		object = deserialize(data);
		CHECK(object.isArray());
		CHECK(object.asArray().size() == 15);

		for(size_t i = 0; i < 15; i++)
		{
			CHECK(object.asArray().object(i).isNull());
		}
	}
}


TEST_CASE("serialize/object/array16")
{
	Object               object;
	std::vector<uint8_t> data;
	size_t               index;
	size_t               array_len;

	// -------------------------------------------------------------------

	SUBCASE("Min")
	{
		object = {Array{}};
		CHECK(object.isArray());

		for(size_t i = 0; i < 16; i++)
		{
			object.asArray().append(true);
		}

		array_len = object.asArray().size();
		CHECK(array_len == 16);

		// Check serialized data

		data = serialize(object);
		CHECK(data.size() == (array_len + 3));

		index = 0;
		CHECK(data[index++] == (uint8_t)Format::Array16);
		Convert_Byte1 = data[index++];
		Convert_Byte0 = data[index++];
		array_len = Convert.uint16;
		CHECK(array_len == 16);

		// Check deserialized data

		object = deserialize(data);
		CHECK(object.isArray());
		CHECK(object.asArray().size() == 16);

		for(size_t i = 0; i < 16; i++)
		{
			CHECK(object.asArray().object(i).is<bool>());
			CHECK(object.asArray().object(i).as<bool>() == true);
		}
	}

	// -------------------------------------------------------------------

	SUBCASE("Max")
	{
		object = {Array{}};
		CHECK(object.isArray());

		for(size_t i = 0; i < std::numeric_limits<uint16_t>::max(); i++)
		{
			object.asArray().append(false);
		}

		array_len = object.asArray().size();
		CHECK(array_len == std::numeric_limits<uint16_t>::max());

		// Check serialized data

		data = serialize(object);
		CHECK(data.size() == (array_len + 3));

		index = 0;
		CHECK(data[index++] == (uint8_t)Format::Array16);
		Convert_Byte1 = data[index++];
		Convert_Byte0 = data[index++];
		array_len = Convert.uint16;
		CHECK(array_len == std::numeric_limits<uint16_t>::max());

		// Check deserialized data

		object = deserialize(data);
		CHECK(object.isArray());
		CHECK(array_len == std::numeric_limits<uint16_t>::max());

		for(int i = 0; i < std::numeric_limits<uint16_t>::max(); i++)
		{
			CHECK(object.asArray().object(i).is<bool>());
			CHECK(object.asArray().object(i).as<bool>() == false);
		}
	}
}


TEST_CASE("serialize/object/array32")
{
	Object               object;
	std::vector<uint8_t> data;
	size_t               index;
	size_t               array_len;

	// -------------------------------------------------------------------

	SUBCASE("Min")
	{
		object = {Array{}};
		CHECK(object.isArray());

		for(size_t i = 0; i < std::numeric_limits<uint16_t>::max() + 1; i++)
		{
			object.asArray().append(true);
		}

		array_len = object.asArray().size();
		CHECK(array_len == (std::numeric_limits<uint16_t>::max() + 1));

		// Check serialized data

		data = serialize(object);
		CHECK(data.size() == (array_len + 5));

		index = 0;
		CHECK(data[index++] == (uint8_t)Format::Array32);
		Convert_Byte3 = data[index++];
		Convert_Byte2 = data[index++];
		Convert_Byte1 = data[index++];
		Convert_Byte0 = data[index++];
		array_len = Convert.uint32;
		CHECK(array_len == (std::numeric_limits<uint16_t>::max() + 1));

		// Check deserialized data

		object = deserialize(data);
		CHECK(object.isArray());
		CHECK(object.asArray().size() == (std::numeric_limits<uint16_t>::max() + 1));

		for(size_t i = 0; i < std::numeric_limits<uint16_t>::max() + 1; i++)
		{
			CHECK(object.asArray().object(i).is<bool>());
			CHECK(object.asArray().object(i).as<bool>() == true);
		}
	}

	// -------------------------------------------------------------------

	SUBCASE("Max")
	{
		/*
		 * This vector would be 4GB + overhead from std::vector
		 * Serializing would consume another 4GB.
		 * For a total of 8GB to test the maximum Array32 length.
		object = {Array{}};
		CHECK(object.isArray());

		for(size_t i = 0; i < std::numeric_limits<uint32_t>::max(); i++)
		{
			object.asArray().append(false);
		}

		array_len = object.asArray().size();
		CHECK(array_len == std::numeric_limits<uint32_t>::max());

		// Check serialized data

		data = serialize(object);
		CHECK(data.size() == (array_len + 5));

		index = 0;
		CHECK(data[index++] == (uint8_t)Format::Array32);
		Convert_Byte3 = data[index++];
		Convert_Byte2 = data[index++];
		Convert_Byte1 = data[index++];
		Convert_Byte0 = data[index++];
		array_len = Convert.uint32;
		CHECK(array_len == std::numeric_limits<uint32_t>::max());

		// Check deserialized data

		object = deserialize(data);
		CHECK(object.isArray());
		CHECK(array_len == std::numeric_limits<uint32_t>::max());

		for(int i = 0; i < std::numeric_limits<uint32_t>::max(); i++)
		{
			CHECK(object.asArray().object(i).is<bool>());
			CHECK(object.asArray().object(i).as<bool>() == false);
		}
		*/
	}
}

#endif // }}}

// }}} Utilities::serialize
// {{{ Utilities::to_string

/**
 * \brief Convert to a JSON formatted string.
 *
 * \return A string.
 */
std::string to_string(const messagepack::Array& array ///< The Array to convert.
	) noexcept
{
	std::string s = "[";

	std::string prefix = " ";

	for(size_t i = 0; i < array.size(); i++)
	{
		s += prefix + to_string(array.object(i));

		if(i == 0)
		{
			prefix = ", ";
		}
	}

	s += " ]";

	return s;
}


/**
 * \brief Convert to a JSON formatted string.
 *
 * \return A string.
 */
std::string to_string(const messagepack::Ext& ext ///< The Ext to convert.
	) noexcept
{
	std::string s = "";

	s += "( 'type': " + std::to_string(ext.type);
	s += ", 'data': [";

	std::string prefix = " ";

	for(size_t i = 0; i < ext.data.size(); i++)
	{
		s += prefix + std::to_string(ext.data[i]);

		if(i == 0)
		{
			prefix = ", ";
		}
	}

	s += " ]";
	s += " )";

	return s;
}


/**
 * \brief Convert to a JSON formatted string.
 *
 * \return A string.
 */
std::string to_string(const messagepack::Map& map ///< The Map to convert.
	) noexcept
{
	std::string s = "{";

	std::string prefix = " ";

	if(map.null_map.empty() == false)
	{
		s += prefix
			+ to_string(Object{})
			+ ": "
			+ to_string(map.null_map[0])
			;

		prefix = ", ";
	}

	for(const auto& [key, value] : map.bool_map)
	{
		s += prefix
			+ to_string(Object{key})
			+ ": "
			+ to_string(value)
			;

		prefix = ", ";
	}

	for(const auto& [key, value] : map.int64_map)
	{
		s += prefix
			+ to_string(Object{key})
			+ ": "
			+ to_string(value)
			;

		prefix = ", ";
	}

	for(const auto& [key, value] : map.uint64_map)
	{
		s += prefix
			+ to_string(Object{key})
			+ ": "
			+ to_string(value)
			;

		prefix = ", ";
	}

	for(const auto& [key, value] : map.float_map)
	{
		s += prefix
			+ to_string(Object{key})
			+ ": "
			+ to_string(value)
			;

		prefix = ", ";
	}

	for(const auto& [key, value] : map.double_map)
	{
		s += prefix
			+ to_string(Object{key})
			+ ": "
			+ to_string(value)
			;

		prefix = ", ";
	}

	for(const auto& [key, value] : map.string_map)
	{
		s += prefix
			+ to_string(Object{key})
			+ ": "
			+ to_string(value)
			;

		prefix = ", ";
	}

	s += " }";

	return s;
}


/**
 * \brief Convert to a JSON formatted string.
 *
 * \return A string.
 */
std::string to_string(const messagepack::Object& object ///< The Object to convert.
	) noexcept
{
	std::string s = "{ ";

	if(object.isNull())
	{
		s += "'type': 'null'";
	}
	else if(object.is<bool>())
	{
		s += "'type': 'bool', 'value': ";
		if(object.as<bool>() == true)
		{
			s += "true";
		}
		else
		{
			s += "false";
		}
	}
	else if(object.is<int64_t>())
	{
		s += "'type': 'int64_t', 'value': "
			+ std::to_string(object.as<int64_t>())
			;
	}
	else if(object.is<uint64_t>())
	{
		s += "'type': 'uint64_t', 'value': "
			+ std::to_string(object.as<uint64_t>())
			;
	}
	else if(object.is<float>())
	{
		s += "'type': 'float', 'value': "
			+ std::to_string(object.as<float>())
			;
	}
	else if(object.is<double>())
	{
		s += "'type': 'double', 'value': "
			+ std::to_string(object.as<double>())
			;
	}
	else if(object.is<std::string>())
	{
		s += "'type': 'std::string', 'value': '"
			+ object.as<std::string>()
			+ "'"
			;
	}
	else if(object.is<std::vector<uint8_t>>())
	{
		s += "'type': 'std::vector<uint8_t>', 'value': ["
			;

		std::string prefix = " ";

		const std::vector<uint8_t>& data = object.as<std::vector<uint8_t>>();
		for(size_t i = 0; i < data.size(); i++)
		{
			s += prefix + std::to_string(data[i]);

			if(i == 0)
			{
				prefix = ", ";
			}
		}

		s += " ]";
	}
	else if(object.isArray())
	{
		s += "'type': 'zakero::messagepack::Array', 'value': "
			+ zakero::messagepack::to_string(object.asArray())
			;
	}
	else if(object.isExt())
	{
		s += "'type': 'zakero::messagepack::Ext', 'value': "
			+ zakero::messagepack::to_string(object.asExt())
			;
	}
	else if(object.isMap())
	{
		s += "'type': 'zakero::messagepack::Ext', 'value': "
			+ zakero::messagepack::to_string(object.asMap())
			;
	}

	s += " }";

	return s;
}
// }}} Utilities::to_string
// }}} Utilities
} // zakero::messagepack

// {{{ Operators

/**
 * \brief OStream operator.
 *
 * The \p array will be converted into a JSON formatted string and written to 
 * the \p stream.
 *
 * \return The \p stream object.
 */
std::ostream& operator<<(std::ostream&      stream ///< The stream to use.
	, const zakero::messagepack::Array& array  ///< The data to write.
	) noexcept
{
	stream << zakero::messagepack::to_string(array);
	
	return stream;
}


/**
 * \brief OStream operator.
 *
 * The \p ext will be converted into a JSON formatted string and written to the 
 * \p stream.
 *
 * \return The \p stream object.
 */
std::ostream& operator<<(std::ostream&    stream ///< The stream to use.
	, const zakero::messagepack::Ext& ext ///< The data to write.
	) noexcept
{
	stream << zakero::messagepack::to_string(ext);
	
	return stream;
}


/**
 * \brief OStream operator.
 *
 * The \p map will be converted into a JSON formatted string and written to the 
 * \p stream.
 *
 * \return The \p stream object.
 */
std::ostream& operator<<(std::ostream&    stream ///< The stream to use.
	, const zakero::messagepack::Map& map ///< The data to write.
	) noexcept
{
	stream << zakero::messagepack::to_string(map);
	
	return stream;
}


/**
 * \brief OStream operator.
 *
 * The \p object will be converted into a JSON formatted string and written to 
 * the \p stream.
 *
 * \return The \p stream object.
 */
std::ostream& operator<<(std::ostream&       stream ///< The stream to use.
	, const zakero::messagepack::Object& object ///< The data to write.
	) noexcept
{
	stream << zakero::messagepack::to_string(object);
	
	return stream;
}

/**
 * \brief Compare two Objects for equality.
 *
 * For two Objects to be the _same_, their variant types must be the same 
 * __and__ the contents of the Objects must match.
 *
 * \retval true  The Objects are the same.
 * \retval false The Objects are not the same.
 */
bool operator==(const zakero::messagepack::Object& lhs ///< The Object
	, const zakero::messagepack::Object&       rhs ///< The Object
	) noexcept
{
	if(&lhs == &rhs)
	{
		return true;
	}

	if(lhs.isNull() && rhs.isNull())
	{
		return true;
	}

	if(lhs.is<bool>() && rhs.is<bool>())
	{
		return (lhs.as<bool>() == rhs.as<bool>());
	}

	if(lhs.is<int64_t>() && rhs.is<int64_t>())
	{
		return (lhs.as<int64_t>() == rhs.as<int64_t>());
	}

	if(lhs.is<uint64_t>() && rhs.is<uint64_t>())
	{
		return (lhs.as<uint64_t>() == rhs.as<uint64_t>());
	}

	if(lhs.is<float>() && rhs.is<float>())
	{
		return (lhs.as<float>() == rhs.as<float>());
	}

	if(lhs.is<double>() && rhs.is<double>())
	{
		return (lhs.as<double>() == rhs.as<double>());
	}

	if(lhs.isString() && rhs.isString())
	{
		return (lhs.asString() == rhs.asString());
	}

	if(lhs.isBinary() && rhs.isBinary())
	{
		return (lhs.asBinary() == rhs.asBinary());
	}

	if(lhs.isArray() && rhs.isArray())
	{
		const zakero::messagepack::Array& l_array = lhs.asArray();
		const zakero::messagepack::Array& r_array = rhs.asArray();

		if(l_array.size() != r_array.size())
		{
			return false;
		}

		for(size_t i = 0; i < l_array.size(); i++)
		{
			if(l_array.object(i) != r_array.object(i))
			{
				return false;
			}
		}

		return true;
	}

	return false;
}


/**
 * \brief Compare two Objects for inequality.
 *
 * For two Objects to _differ_, their variant types must be different __or__ 
 * the contents of the Objects must be different.
 *
 * \retval true  The Objects are different.
 * \retval false The Objects are not different (they are the same).
 */
bool operator!=(const zakero::messagepack::Object& lhs ///< The Object
	, const zakero::messagepack::Object&       rhs ///< The Object
	) noexcept
{
	return !(lhs == rhs);
}

// }}}

#endif // ZAKERO_MESSAGEPACK_IMPLEMENTATION

// }}}

#endif // zakero_MessagePack_h<|MERGE_RESOLUTION|>--- conflicted
+++ resolved
@@ -176,10 +176,6 @@
  *
  * \author Andrew "Zakero" Moore
  * - Original Author
-<<<<<<< HEAD
- *
-=======
->>>>>>> af4ec5ee
  */
 
 
@@ -503,6 +499,11 @@
 	X(Map16         , 0xde      , 0b11111111  , 35     , "map 16"          ) \
 	X(Map32         , 0xdf      , 0b11111111  , 327429 , "map 32"          ) \
 	X(Fixed_Int_Neg , 0xe0      , 0b11100000  , 1      , "negative fixint" ) \
+/**
+ * \def X
+ *
+ * \brief Convert macro data into code.
+ */
 
 // }}}
 
@@ -511,15 +512,9 @@
 // {{{ Documentation
 
 /**
-<<<<<<< HEAD
- * \def X
- *
- * \brief Convert macro data into code.
-=======
  * \class ErrorCategory_
  *
  * \brief MessagePack Error Categories.
->>>>>>> af4ec5ee
  */
 
 // }}}
@@ -4678,19 +4673,11 @@
  * constexpr size_t result_code_index = 2;
  * if(array(success_index).boolean == true)
  * {
-<<<<<<< HEAD
- * 	writeError(array(result_code_index).int64_);
- * }
- * \endparcode
- *
- * \return The Object
-=======
  * 	writeError(array(error_code_index).as<int64_t>());
  * }
  * \endparcode
  *
  * \return The MessagePack Object.
->>>>>>> af4ec5ee
  */
 Object deserialize(const std::vector<uint8_t>& data ///< The packed data
 	) noexcept
@@ -4723,17 +4710,6 @@
  *
  * zakero::messagepack::Array& array = object.asArray();
  *
-<<<<<<< HEAD
- * constexpr size_t result_index = 1;
- * constexpr size_t result_code_index = 2;
- * if(array(result_index).boolean == true)
- * {
- * 	writeError(array(result_code_index).int64_);
- * }
- * \endparcode
- *
- * \return The Object
-=======
  * constexpr size_t error_index = 1;
  * constexpr size_t error_code_index = 2;
  * if(array(error_index).as<bool>() == true)
@@ -4743,7 +4719,6 @@
  * \endparcode
  *
  * \return The MessagePack Object.
->>>>>>> af4ec5ee
  */
 Object deserialize(const std::vector<uint8_t>& data  ///< The packed data
 	, std::error_code&                     error ///< The error code
@@ -4776,20 +4751,6 @@
  *
  * zakero::messagepack::Array& array = object.asArray();
  *
-<<<<<<< HEAD
- * constexpr size_t result_index = 1;
- * constexpr size_t result_code_index = 2;
- * if(array(result_index).boolean == true)
- * {
- * 	writeError(array(result_code_index).int64_);
- *
- * 	// index points to the end of the "object"
- * 	crashAnalysis(&command_result[index]);
- * }
- * \endparcode
- *
- * \return The Object
-=======
  * constexpr size_t error_index = 1;
  * constexpr size_t error_code_index = 2;
  * if(array(error_index).as<bool>() == true)
@@ -4799,7 +4760,6 @@
  * \endparcode
  *
  * \return The MessagePack Object.
->>>>>>> af4ec5ee
  */
 Object deserialize(const std::vector<uint8_t>& data  ///< The packed data
 	, size_t&                              index ///< The starting index
@@ -4821,14 +4781,6 @@
  * std::vector<uint8_t> command_result = get_reply(command_id);
  *
  * zakero::messagepack::Object object;
-<<<<<<< HEAD
- * size_t                      index;
- * std::error_code             error;
- * object = zakero::messagepack::deserialize(command_result, index, error);
- * if(error)
- * {
- *	writeError(ERROR_INVALID_COMMAND_RESULT);
-=======
  * size_t index;
  * std::error_code error;
  * object = zakero::messagepack::deserialize(command_result, index, error);
@@ -4838,27 +4790,12 @@
  *
  * 	// index points to the end of the "object"
  * 	crashAnalysis(&command_result[index]);
->>>>>>> af4ec5ee
  *
  * 	return;
  * }
  *
  * zakero::messagepack::Array& array = object.asArray();
  *
-<<<<<<< HEAD
- * constexpr size_t result_index = 1;
- * constexpr size_t result_code_index = 2;
- * if(array(result_index).boolean == false)
- * {
- * 	writeError(array(result_code_index).int64_);
- *
- * 	// index points to the end of the "object"
- * 	crashAnalysis(&command_result[index]);
- * }
- * \endparcode
- *
- * \return The Object
-=======
  * constexpr size_t error_index = 1;
  * constexpr size_t error_code_index = 2;
  * if(array(error_index).as<bool>() == true)
@@ -4868,7 +4805,6 @@
  * \endparcode
  *
  * \return The MessagePack Object.
->>>>>>> af4ec5ee
  */
 Object deserialize(const std::vector<uint8_t>& data  ///< The packed data
 	, size_t&                              index ///< The starting index
@@ -6008,9 +5944,6 @@
  *
  * \return The packed data.
  */
-<<<<<<< HEAD
-std::vector<uint8_t> serialize(const Array& array ///< The Array to serialize
-=======
 std::vector<uint8_t> serialize(const Array& array ///< The Array
 	) noexcept
 {
@@ -6049,7 +5982,6 @@
  */
 std::vector<uint8_t> serialize(const Array& array ///< The Array
 	, std::error_code&                  error ///< The Error
->>>>>>> af4ec5ee
 	) noexcept
 {
 	std::vector<uint8_t> vector;
@@ -6075,9 +6007,6 @@
  *
  * \return The packed data.
  */
-<<<<<<< HEAD
-std::vector<uint8_t> serialize(const Ext& ext ///< The Ext to serialize
-=======
 std::vector<uint8_t> serialize(const Ext& ext ///< The Extension
 	) noexcept
 {
@@ -6105,7 +6034,6 @@
  */
 std::vector<uint8_t> serialize(const Ext& ext   ///< The Extension
 	, std::error_code&                error ///< The Error
->>>>>>> af4ec5ee
 	) noexcept
 {
 	std::vector<uint8_t> vector;
@@ -6484,9 +6412,6 @@
  *
  * \return The packed data.
  */
-<<<<<<< HEAD
-std::vector<uint8_t> serialize(const Map& map ///< The Map to serialize
-=======
 std::vector<uint8_t> serialize(const Map& map ///< The Map
 	) noexcept
 {
@@ -6515,7 +6440,6 @@
  */
 std::vector<uint8_t> serialize(const Map& map   ///< The Map
 	, std::error_code&                error ///< The Error
->>>>>>> af4ec5ee
 	) noexcept
 {
 	std::vector<uint8_t> vector;
@@ -6753,9 +6677,6 @@
  *
  * \return The packed data.
  */
-<<<<<<< HEAD
-std::vector<uint8_t> serialize(const Object& object ///< The Object to serialize
-=======
 std::vector<uint8_t> serialize(const Object& object ///< The Object
 	) noexcept
 {
@@ -6783,7 +6704,6 @@
  */
 std::vector<uint8_t> serialize(const Object& object ///< The Object
 	, std::error_code&                   error  ///< The Error
->>>>>>> af4ec5ee
 	) noexcept
 {
 	std::vector<uint8_t> vector;
